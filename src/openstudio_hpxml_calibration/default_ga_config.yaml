genetic_algorithm:
  population_size: 70
  generations: 50
  mutation_probability: 0.4
  crossover_probability: 0.4
<<<<<<< HEAD

acceptance_criteria:
  bias_error_threshold: 5  # Bias error threshold in percent for all end uses
  abs_error_elec_threshold: 500  # Absolute error threshold for electricity in kWh
  abs_error_fuel_threshold: 5  # Absolute error threshold for fossil fuels in MBtu

value_choices:
  misc_load_multiplier_choices: [0.5, 0.75, 1, 1.5, 2]
  air_leakage_multiplier_choices: [0.75, 1, 1.5]
  heating_efficiency_multiplier_choices: [0.9, 1, 1.1]
  cooling_efficiency_multiplier_choices: [0.9, 1, 1.1]
  roof_r_value_multiplier_choices: [0.9, 1, 1.1]
  ceiling_r_value_multiplier_choices: [0.9, 1, 1.1]
  above_ground_walls_r_value_multiplier_choices: [0.9, 1, 1.1]
  below_ground_walls_r_value_multiplier_choices: [0.9, 1, 1.1]
  slab_r_value_multiplier_choices: [0.9, 1, 1.1]
  floor_r_value_multiplier_choices: [0.9, 1, 1.1]
  heating_setpoint_offset_choices: [-2, 0, 2]
  cooling_setpoint_offset_choices: [-2, 0, 2]
  water_heater_efficiency_multiplier_choices: [0.9, 1, 1.1]
  water_fixtures_usage_multiplier_choices: [0.5, 0.75, 1, 1.5, 2]
  window_u_factor_multiplier_choices: [0.9, 1, 1.1]
  window_shgc_multiplier_choices: [0.9, 1, 1.1]
  appliance_usage_multiplier_choices: [0.5, 0.75, 1, 1.5, 2]
  lighting_load_multiplier_choices: [0.5, 0.75, 1, 1.5, 2]
=======
  bias_error_threshold: 5  # Bias error threshold in percent for all end uses. BPI-2400 requirement is 5
  abs_error_elec_threshold: 500  # Absolute error threshold for electricity in kWh. BPI-2400 requirement is 500
  abs_error_fuel_threshold: 5  # Absolute error threshold for fossil fuels in MBtu. BPI-2400 requirement is 5

value_choices:  # Genetic algorithm working space. Set multipliers to 1 if you are very confident the initial model has the correct value
  misc_load_multiplier_choices: [0.1, 0.2, 0.3, 0.4, 0.5, 0.6, 0.7, 0.8, 0.9, 1, 1.1, 1.2, 1.3, 1.4, 1.5, 1.6, 1.7, 1.8, 1.9, 2, 5, 10]
  air_leakage_multiplier_choices: [0.5, 0.6, 0.7, 0.8, 0.9, 1, 1.1, 1.2, 1.3, 1.4, 1.5, 1.6, 1.7, 1.8, 1.9, 2]
  hvac_eff_multiplier_choices: [0.8, 0.9, 1, 1.1, 1.2]
  roof_r_value_multiplier_choices: [0.8, 0.9, 1, 1.1, 1.2]
  ceiling_r_value_multiplier_choices: [0.8, 0.9, 1, 1.1, 1.2]
  above_ground_walls_r_value_multiplier_choices: [0.8, 0.9, 1, 1.1, 1.2]
  below_ground_walls_r_value_multiplier_choices: [0.8, 0.9, 1, 1.1, 1.2]
  slab_r_value_multiplier_choices: [0.8, 0.9, 1, 1.1, 1.2]
  floor_r_value_multiplier_choices: [0.8, 0.9, 1, 1.1, 1.2]
  heating_setpoint_choices: [-5, -3, -1, 0, 1, 3, 5]
  cooling_setpoint_choices: [-5, -3, -1, 0, 1, 3, 5]
  water_heater_efficiency_multiplier_choices: [0.8, 0.9, 1, 1.1, 1.2]
  water_fixtures_usage_multiplier_choices: [0.1, 0.2, 0.3, 0.4, 0.5, 0.6, 0.7, 0.8, 0.9, 1, 1.1, 1.2, 1.3, 1.4, 1.5, 1.6, 1.7, 1.8, 1.9, 2, 5, 10]
  window_u_factor_multiplier_choices: [0.8, 0.9, 1, 1.1, 1.2]
  window_shgc_multiplier_choices: [0.8, 0.9, 1, 1.1, 1.2]
  appliance_usage_multiplier_choices: [0.1, 0.2, 0.3, 0.4, 0.5, 0.6, 0.7, 0.8, 0.9, 1, 1.1, 1.2, 1.3, 1.4, 1.5, 1.6, 1.7, 1.8, 1.9, 2, 5, 10]
  lighting_load_multiplier_choices: [0.1, 0.2, 0.3, 0.4, 0.5, 0.6, 0.7, 0.8, 0.9, 1, 1.1, 1.2, 1.3, 1.4, 1.5, 1.6, 1.7, 1.8, 1.9, 2, 5, 10]
>>>>>>> 9a46e83a

weather_normalization:
  max_cvrmse: 0.2 # BPI-2400 requirement is 0.2

utility_bill_criteria:
  min_days_of_consumption_data: 330  # BPI-2400 requirement is 330 or 183 plus sufficient HDD & CDD (not implemented as of 2025-08-19)
  max_days_since_newest_bill: 365  # BPI-2400 requirement is 365
  min_electrical_bill_days: 20
  max_electrical_bill_days: 45<|MERGE_RESOLUTION|>--- conflicted
+++ resolved
@@ -3,14 +3,14 @@
   generations: 50
   mutation_probability: 0.4
   crossover_probability: 0.4
-<<<<<<< HEAD
 
 acceptance_criteria:
-  bias_error_threshold: 5  # Bias error threshold in percent for all end uses
-  abs_error_elec_threshold: 500  # Absolute error threshold for electricity in kWh
-  abs_error_fuel_threshold: 5  # Absolute error threshold for fossil fuels in MBtu
+  bias_error_threshold: 5  # Bias error threshold in percent for all end uses. BPI-2400 requirement is 5
+  abs_error_elec_threshold: 500  # Absolute error threshold for electricity in kWh. BPI-2400 requirement is 500
+  abs_error_fuel_threshold: 5  # Absolute error threshold for fossil fuels in MBtu. BPI-2400 requirement is 5
+  bill_regression_max_cvrmse: 0.2 # Coefficient of Variation of the Root Mean Square Error (CVRMSE) of the regression result. BPI-2400 requirement is 0.2
 
-value_choices:
+value_choices:  # Genetic algorithm working space. Set multipliers to 1 if you are very confident the initial model has the correct value
   misc_load_multiplier_choices: [0.5, 0.75, 1, 1.5, 2]
   air_leakage_multiplier_choices: [0.75, 1, 1.5]
   heating_efficiency_multiplier_choices: [0.9, 1, 1.1]
@@ -29,33 +29,6 @@
   window_shgc_multiplier_choices: [0.9, 1, 1.1]
   appliance_usage_multiplier_choices: [0.5, 0.75, 1, 1.5, 2]
   lighting_load_multiplier_choices: [0.5, 0.75, 1, 1.5, 2]
-=======
-  bias_error_threshold: 5  # Bias error threshold in percent for all end uses. BPI-2400 requirement is 5
-  abs_error_elec_threshold: 500  # Absolute error threshold for electricity in kWh. BPI-2400 requirement is 500
-  abs_error_fuel_threshold: 5  # Absolute error threshold for fossil fuels in MBtu. BPI-2400 requirement is 5
-
-value_choices:  # Genetic algorithm working space. Set multipliers to 1 if you are very confident the initial model has the correct value
-  misc_load_multiplier_choices: [0.1, 0.2, 0.3, 0.4, 0.5, 0.6, 0.7, 0.8, 0.9, 1, 1.1, 1.2, 1.3, 1.4, 1.5, 1.6, 1.7, 1.8, 1.9, 2, 5, 10]
-  air_leakage_multiplier_choices: [0.5, 0.6, 0.7, 0.8, 0.9, 1, 1.1, 1.2, 1.3, 1.4, 1.5, 1.6, 1.7, 1.8, 1.9, 2]
-  hvac_eff_multiplier_choices: [0.8, 0.9, 1, 1.1, 1.2]
-  roof_r_value_multiplier_choices: [0.8, 0.9, 1, 1.1, 1.2]
-  ceiling_r_value_multiplier_choices: [0.8, 0.9, 1, 1.1, 1.2]
-  above_ground_walls_r_value_multiplier_choices: [0.8, 0.9, 1, 1.1, 1.2]
-  below_ground_walls_r_value_multiplier_choices: [0.8, 0.9, 1, 1.1, 1.2]
-  slab_r_value_multiplier_choices: [0.8, 0.9, 1, 1.1, 1.2]
-  floor_r_value_multiplier_choices: [0.8, 0.9, 1, 1.1, 1.2]
-  heating_setpoint_choices: [-5, -3, -1, 0, 1, 3, 5]
-  cooling_setpoint_choices: [-5, -3, -1, 0, 1, 3, 5]
-  water_heater_efficiency_multiplier_choices: [0.8, 0.9, 1, 1.1, 1.2]
-  water_fixtures_usage_multiplier_choices: [0.1, 0.2, 0.3, 0.4, 0.5, 0.6, 0.7, 0.8, 0.9, 1, 1.1, 1.2, 1.3, 1.4, 1.5, 1.6, 1.7, 1.8, 1.9, 2, 5, 10]
-  window_u_factor_multiplier_choices: [0.8, 0.9, 1, 1.1, 1.2]
-  window_shgc_multiplier_choices: [0.8, 0.9, 1, 1.1, 1.2]
-  appliance_usage_multiplier_choices: [0.1, 0.2, 0.3, 0.4, 0.5, 0.6, 0.7, 0.8, 0.9, 1, 1.1, 1.2, 1.3, 1.4, 1.5, 1.6, 1.7, 1.8, 1.9, 2, 5, 10]
-  lighting_load_multiplier_choices: [0.1, 0.2, 0.3, 0.4, 0.5, 0.6, 0.7, 0.8, 0.9, 1, 1.1, 1.2, 1.3, 1.4, 1.5, 1.6, 1.7, 1.8, 1.9, 2, 5, 10]
->>>>>>> 9a46e83a
-
-weather_normalization:
-  max_cvrmse: 0.2 # BPI-2400 requirement is 0.2
 
 utility_bill_criteria:
   min_days_of_consumption_data: 330  # BPI-2400 requirement is 330 or 183 plus sufficient HDD & CDD (not implemented as of 2025-08-19)
