import copy
import json
import math
import multiprocessing
import random
import shutil
import tempfile
import time
import uuid
from datetime import datetime as dt
from datetime import timedelta
from pathlib import Path

import pandas as pd
from deap import algorithms, base, creator, tools
from loguru import logger
from pathos.multiprocessing import ProcessingPool as Pool

import openstudio_hpxml_calibration.weather_normalization.utility_data as ud
from openstudio_hpxml_calibration import app
from openstudio_hpxml_calibration.hpxml import FuelType, HpxmlDoc
from openstudio_hpxml_calibration.modify_hpxml import set_consumption_on_hpxml
from openstudio_hpxml_calibration.units import convert_units
from openstudio_hpxml_calibration.utils import _load_config
from openstudio_hpxml_calibration.weather_normalization.inverse_model import InverseModel

# Ensure the creator is only created once
if "FitnessMin" not in creator.__dict__:
    creator.create("FitnessMin", base.Fitness, weights=(-1.0,))
if "Individual" not in creator.__dict__:
    creator.create("Individual", list, fitness=creator.FitnessMin)


class Calibrate:
    def __init__(
        self,
        original_hpxml_filepath: Path,
        csv_bills_filepath: Path | None = None,
        config_filepath: Path | None = None,
    ):
        self.hpxml_filepath = Path(original_hpxml_filepath).resolve()
        self.hpxml = HpxmlDoc(Path(original_hpxml_filepath).resolve())
        self.ga_config = _load_config(config_filepath)

        if csv_bills_filepath:
            logger.info(f"Adding utility data from {csv_bills_filepath} to hpxml")
            self.hpxml = set_consumption_on_hpxml(self.hpxml, csv_bills_filepath)

        self.hpxml_data_error_checking()

    def get_normalized_consumption_per_bill(self) -> dict[FuelType, pd.DataFrame]:
        """
        Get the normalized consumption for the building.

        Returns:
            dict: A dictionary containing dataframes for the normalized consumption by end use and fuel type, in mbtu.
        """

        normalized_consumption = {}
        # InverseModel is not applicable to delivered fuels, so we only use it for electricity and natural gas
        self.inv_model = InverseModel(self.hpxml)
        for fuel_type, bills in self.inv_model.bills_by_fuel_type.items():
            if fuel_type in (
                FuelType.FUEL_OIL,
                FuelType.PROPANE,
                FuelType.WOOD,
                FuelType.WOOD_PELLETS,
            ):
                continue  # Delivered fuels have a separate calibration process: simplified_annual_usage()

            def _calculate_wrapped_total(row):
                """Extract the epw_daily rows that correspond to the bill month

                Search by row index because epw_daily is just 365 entries without dates
                """
                start = row["start_day_of_year"]
                end = row["end_day_of_year"]

                if start <= end:
                    subset = epw_daily_mbtu.iloc[start:end].sum()
                else:
                    # handle bills that wrap around the end of the year
                    part1 = epw_daily_mbtu.iloc[start:].sum()
                    part2 = epw_daily_mbtu.iloc[0:end].sum()
                    subset = pd.concat(objs=[part1, part2])
                    subset = subset[~subset.index.duplicated()]

                return subset

            epw_daily = convert_units(
                x=self.inv_model.predict_epw_daily(fuel_type=fuel_type), from_="btu", to_="kbtu"
            )

            epw_daily_mbtu = convert_units(epw_daily, from_="kbtu", to_="mbtu")

            normalized_consumption[fuel_type.value] = pd.DataFrame(
                data=bills.apply(_calculate_wrapped_total, axis=1)
            )
            normalized_consumption[fuel_type.value]["start_date"] = bills["start_date"]
            normalized_consumption[fuel_type.value]["end_date"] = bills["end_date"]

        return normalized_consumption

    def get_model_results(self, json_results_path: Path) -> dict[str, dict[str, float]]:
        """
        Retrieve annual energy usage from the HPXML model.

        Args:
            annual_json_results_path (Path): Path to the JSON file containing annual results from the HPXML model

        Returns:
            dict[str, dict[str, float]]: A dict of dicts containing the model results for each fuel type by end use in mbtu (because the annual results are in mbtu).
        """

        results = json.loads(json_results_path.read_text())
        if "Time" in results:
            raise ValueError(f"your file {json_results_path} is not an annual results file")

        model_output = {
            "electricity": {},
            "natural gas": {},
            "propane": {},
            "fuel oil": {},
            "wood cord": {},
            "wood pellets": {},
            "coal": {},
        }

        for end_use, consumption in results["End Use"].items():
            fuel_type = end_use.split(":")[0].lower().strip()
            # ignore electricity usage for heating (fans/pumps) when electricity is not the fuel type for any heating system
            if (
                fuel_type == "electricity"
                and "Heating" in end_use
                and FuelType.ELECTRICITY.value
                not in self.hpxml.get_fuel_types()[0]  # heating fuels
            ):
                continue
            if "Heating" in end_use:
                model_output[fuel_type]["heating"] = round(
                    number=(model_output[fuel_type].get("heating", 0) + consumption), ndigits=3
                )
            elif "Cooling" in end_use:
                model_output[fuel_type]["cooling"] = round(
                    number=(model_output[fuel_type].get("cooling", 0) + consumption), ndigits=3
                )
            else:
                model_output[fuel_type]["baseload"] = round(
                    number=(model_output[fuel_type].get("baseload", 0) + consumption), ndigits=3
                )

        # TODO: Use bill date parts of this code to handle calibration by bill-period
        # Most of it can be scrapped. Adapt bill dates to the above style.

        # results = json.loads(json_results_path.read_text())
        # # if "Time" in results:
        # #     daily_results = results
        # model_output = {}
        # for fuel_type, bills in self.inv_model.bills_by_fuel_type.items():
        #     bill_dates = list(zip(bills["start_day_of_year"], bills["end_day_of_year"]))
        #     model_output[fuel_type.value] = {}
        #     for bill in bill_dates:
        #         # bill is a tuple of start_day_of_year and end_day_of_year of utility bill
        #         model_output[fuel_type.value][f"{bill}"] = {}
        #         for end_use, consumption_list in daily_results["End Use"].items():
        #             if "Heating" in end_use:
        #                 # if end_use.lower().startswith(fuel_type.value):
        #                 if "heating_energy" in model_output[fuel_type.value][f"{bill}"]:
        #                     if bill[0] > bill[1]:
        #                         # handle bills that wrap around the end of the year
        #                         model_output[fuel_type.value][f"{bill}"]["heating_energy"] += sum(
        #                             consumption_list[bill[0] : len(consumption_list)]
        #                         )
        #                         model_output[fuel_type.value][f"{bill}"]["heating_energy"] += sum(
        #                             consumption_list[0 : bill[1]]
        #                         )
        #                     else:
        #                         model_output[fuel_type.value][f"{bill}"]["heating_energy"] += sum(
        #                             consumption_list[bill[0] : bill[1]]
        #                         )
        #                 else:
        #                     if bill[0] > bill[1]:
        #                         # handle bills that wrap around the end of the year
        #                         model_output[fuel_type.value][f"{bill}"]["heating_energy"] = sum(
        #                             consumption_list[bill[0] : len(consumption_list)]
        #                         ) + sum(consumption_list[0 : bill[1]])
        #                     else:
        #                         model_output[fuel_type.value][f"{bill}"]["heating_energy"] = sum(
        #                             consumption_list[bill[0] : bill[1]]
        #                         )
        #             elif "Cooling" in end_use:
        #                 if "cooling_energy" in model_output[fuel_type.value][f"{bill}"]:
        #                     if bill[0] > bill[1]:
        #                         # handle bills that wrap around the end of the year
        #                         model_output[fuel_type.value][f"{bill}"]["cooling_energy"] += sum(
        #                             consumption_list[bill[0] : len(consumption_list)]
        #                         )
        #                         model_output[fuel_type.value][f"{bill}"]["cooling_energy"] += sum(
        #                             consumption_list[0 : bill[1]]
        #                         )
        #                     else:
        #                         model_output[fuel_type.value][f"{bill}"]["cooling_energy"] += sum(
        #                             consumption_list[bill[0] : bill[1]]
        #                         )
        #                 else:
        #                     if bill[0] > bill[1]:
        #                         # handle bills that wrap around the end of the year
        #                         model_output[fuel_type.value][f"{bill}"]["cooling_energy"] = sum(
        #                             consumption_list[bill[0] : len(consumption_list)]
        #                         ) + sum(consumption_list[0 : bill[1]])
        #                     else:
        #                         model_output[fuel_type.value][f"{bill}"]["cooling_energy"] = sum(
        #                             consumption_list[bill[0] : bill[1]]
        #                         )
        #             # elif "Hot Water" in end_use:
        #             #     if "hot_water_energy" in model_output[fuel_type.value][f"{bill}"]:
        #             #         model_output[fuel_type.value][f"{bill}"]["hot_water_energy"] += sum(
        #             #             consumption_list[bill[0] : bill[1]]
        #             #         )
        #             #     else:
        #             #         model_output[fuel_type.value][f"{bill}"]["hot_water_energy"] = sum(
        #             #             consumption_list[bill[0] : bill[1]]
        #             #         )
        #             # elif "Lighting" in end_use:
        #             #     if "lighting_energy" in model_output[fuel_type.value][f"{bill}"]:
        #             #         model_output[fuel_type.value][f"{bill}"]["lighting_energy"] += sum(
        #             #             consumption_list[bill[0] : bill[1]]
        #             #         )
        #             #     else:
        #             #         model_output[fuel_type.value][f"{bill}"]["lighting_energy"] = sum(
        #             #             consumption_list[bill[0] : bill[1]]
        #             #         )
        #             else:
        #                 if "other_energy" in model_output[fuel_type.value][f"{bill}"]:
        #                     if bill[0] > bill[1]:
        #                         # handle bills that wrap around the end of the year
        #                         model_output[fuel_type.value][f"{bill}"]["other_energy"] += sum(
        #                             consumption_list[bill[0] : len(consumption_list)]
        #                         )
        #                         model_output[fuel_type.value][f"{bill}"]["other_energy"] += sum(
        #                             consumption_list[0 : bill[1]]
        #                         )
        #                     else:
        #                         model_output[fuel_type.value][f"{bill}"]["other_energy"] += sum(
        #                             consumption_list[bill[0] : bill[1]]
        #                         )
        #                 else:
        #                     if bill[0] > bill[1]:
        #                         # handle bills that wrap around the end of the year
        #                         model_output[fuel_type.value][f"{bill}"]["other_energy"] = sum(
        #                             consumption_list[bill[0] : len(consumption_list)]
        #                         ) + sum(consumption_list[0 : bill[1]])
        #                     else:
        #                         model_output[fuel_type.value][f"{bill}"]["other_energy"] = sum(
        #                             consumption_list[bill[0] : bill[1]]
        #                         )

        # model_output_dfs = {}
        # for fuel_type, monthly_usage in model_output.items():
        #     monthly_usage_df = pd.DataFrame(monthly_usage)
        #     rows = []
        #     for col in monthly_usage_df.columns:
        #         # Parse the column name to get start_date and end_date
        #         start_date, end_date = literal_eval(col)
        #         row = {
        #             "heating_energy": monthly_usage_df.loc["heating_energy", col],
        #             "cooling_energy": monthly_usage_df.loc["cooling_energy", col],
        #             "other_energy": monthly_usage_df.loc["other_energy", col],
        #             "start_date": start_date,
        #             "end_date": end_date,
        #         }
        #         rows.append(row)

        #     reshaped_df = pd.DataFrame(
        #         rows,
        #         columns=[
        #             "heating_energy",
        #             "cooling_energy",
        #             "other_energy",
        #             "start_date",
        #             "end_date",
        #         ],
        #     ).reset_index(drop=True)
        #     model_output_dfs[f"{fuel_type}_df"] = reshaped_df

        return model_output

    def compare_results(
        self, normalized_consumption: dict[str, pd.DataFrame], annual_model_results
    ) -> dict[str, dict[str, dict[str, float]]]:
        """
        Compare the normalized consumption with the model results.

        Args:
            normalized_consumption (dict): Normalized consumption data (mbtu)
            annual_model_results (dict): Model results data (mbtu)

        Returns:
            dict: A dictionary containing the comparison results:
            "{
                <fuel_type>: {
                    "Bias Error": {
                        <load_type - heating/cooling/baseline>: <percentage error>
                    },
                    "Absolute Error": {
                        <load_type - heating/cooling/baseline>: <error in mbtu or kWh>
                    }
                },
                <fuel_type>: {...}
            }"
        """

        # TODO: prevent double-calculating when running multiple times in the same kernel session

        model_results = copy.deepcopy(
            annual_model_results
        )  # Don't change units in original annual_model_results

        # Build annual normalized bill consumption dicts
        annual_normalized_bill_consumption = {}
        for fuel_type, consumption in normalized_consumption.items():
            annual_normalized_bill_consumption[fuel_type] = {}
            for end_use in ["heating", "cooling", "baseload"]:
                if (
                    end_use not in model_results[fuel_type]
                    or model_results[fuel_type][end_use] == 0.0
                ):
                    continue
                annual_normalized_bill_consumption[fuel_type][end_use] = (
                    consumption[end_use].sum().round(1)
                )

        comparison_results = {}

        # combine the annual normalized bill consumption with the model results
        for model_fuel_type, disagg_results in model_results.items():
            if model_fuel_type in annual_normalized_bill_consumption:
                comparison_results[model_fuel_type] = {"Bias Error": {}, "Absolute Error": {}}
                for load_type in disagg_results:
                    if load_type not in annual_normalized_bill_consumption[model_fuel_type]:
                        continue

                    disagg_result = disagg_results[load_type]
                    if model_fuel_type == "electricity":
                        # All results from simulation and normalized bills are in mbtu.
                        # convert electric loads from mbtu to kWh for bpi2400
                        annual_normalized_bill_consumption[model_fuel_type][load_type] = (
                            convert_units(
                                annual_normalized_bill_consumption[model_fuel_type][load_type],
                                from_="mbtu",
                                to_="kwh",
                            )
                        )
                        disagg_result = convert_units(disagg_result, from_="mbtu", to_="kwh")

                    # Calculate error levels
                    if annual_normalized_bill_consumption[model_fuel_type][load_type] == 0:
                        comparison_results[model_fuel_type]["Bias Error"][load_type] = float("nan")
                    else:
                        comparison_results[model_fuel_type]["Bias Error"][load_type] = round(
                            (
                                (
                                    annual_normalized_bill_consumption[model_fuel_type][load_type]
                                    - disagg_result
                                )
                                / annual_normalized_bill_consumption[model_fuel_type][load_type]
                            )
                            * 100,
                            1,
                        )
                    comparison_results[model_fuel_type]["Absolute Error"][load_type] = round(
                        abs(
                            annual_normalized_bill_consumption[model_fuel_type][load_type]
                            - disagg_result
                        ),
                        1,
                    )

        return comparison_results

    def calculate_annual_degree_days(self) -> dict[str, float]:
        """Calculate annual heating and cooling degree days from TMY data and actual weather data.

        Returns:
            dict: A dictionary containing annual heating and cooling degree days for TMY weather data.
            dict: A dictionary containing annual heating and cooling degree days for actual weather data.
        """
        tmy_dry_bulb_temps_f = ud.calc_daily_dbs(self.hpxml).f
        bills_by_fuel_type, _, _ = ud.get_bills_from_hpxml(self.hpxml)
        lat, lon = self.hpxml.get_lat_lon()
        bill_tmy_degree_days = {}
        total_period_actual_dd = {}

        # Use day-of-year because TMY data contains multiple years
        tmy_temp_index_doy = tmy_dry_bulb_temps_f.index.dayofyear

        for fuel_type, bills in bills_by_fuel_type.items():
            if fuel_type not in (
                FuelType.FUEL_OIL,
                FuelType.PROPANE,
                FuelType.WOOD,
                FuelType.WOOD_PELLETS,
            ):
                continue  # Skip fuels that are not delivered fuels
            # format fuel type for dictionary keys
            fuel_type_name = fuel_type.name.lower().replace("_", " ")
            # Get degree days of actual weather during bill periods
            _, actual_temp_f = ud.join_bills_weather(bills, lat, lon)
            daily_actual_temps = actual_temp_f.resample("D").mean()
            actual_degree_days = ud.calc_heat_cool_degree_days(daily_actual_temps)
            actual_degree_days = {k: round(v) for k, v in actual_degree_days.items()}
            total_period_actual_dd[fuel_type_name] = actual_degree_days

            # Get degree days of TMY weather
            bill_results = []
            for _, row in bills.iterrows():
                start_doy = row["start_day_of_year"]
                end_doy = row["end_day_of_year"]

                # Handle bills that wrap around the end of the year
                if start_doy <= end_doy:
                    mask = (tmy_temp_index_doy >= start_doy) & (tmy_temp_index_doy <= end_doy)
                else:
                    mask = (tmy_temp_index_doy >= start_doy) | (tmy_temp_index_doy <= end_doy)

                # Select the dry bulb temperatures for the bill period
                bill_dry_bulbs_tmy = tmy_dry_bulb_temps_f[mask]
                tmy_degree_days = ud.calc_heat_cool_degree_days(bill_dry_bulbs_tmy)
                bill_results.append(
                    {
                        "start_date": row["start_date"],
                        "end_date": row["end_date"],
                        **tmy_degree_days,
                    }
                )
            bill_tmy_degree_days[fuel_type_name] = bill_results

        total_period_tmy_dd = {}
        for fuel, bill_list in bill_tmy_degree_days.items():
            hdd_total = round(sum(bill.get("HDD65F", 0) for bill in bill_list))
            cdd_total = round(sum(bill.get("CDD65F", 0) for bill in bill_list))
            total_period_tmy_dd[fuel] = {"HDD65F": hdd_total, "CDD65F": cdd_total}

        return total_period_tmy_dd, total_period_actual_dd

<<<<<<< HEAD
    def simplified_annual_usage(self, annual_model_results: dict, consumption) -> dict:
        model_results = copy.deepcopy(
            annual_model_results
        )  # Don't change units in original annual_model_results
=======
    def simplified_annual_usage(
        self, model_results: dict, delivered_consumption, fuel_type: str
    ) -> dict:
>>>>>>> 3db55004
        total_period_tmy_dd, total_period_actual_dd = self.calculate_annual_degree_days()

        comparison_results = {}

        measured_consumption = 0.0
        fuel_unit_type = delivered_consumption.ConsumptionType.Energy.UnitofMeasure
        if delivered_consumption.ConsumptionType.Energy.FuelType == fuel_type:
            first_bill_date = delivered_consumption.ConsumptionDetail[0].StartDateTime
            last_bill_date = delivered_consumption.ConsumptionDetail[-1].EndDateTime
            first_bill_date = dt.strptime(str(first_bill_date), "%Y-%m-%dT%H:%M:%S")
            last_bill_date = dt.strptime(str(last_bill_date), "%Y-%m-%dT%H:%M:%S")
            num_days = (last_bill_date - first_bill_date + timedelta(days=1)).days
            for period_consumption in delivered_consumption.ConsumptionDetail:
                measured_consumption += float(period_consumption.Consumption)
            # logger.debug(
            #     f"Measured {fuel_type} consumption: {measured_consumption:,.2f} {fuel_unit_type}"
            # )
            if fuel_unit_type == "gal" and fuel_type == FuelType.FUEL_OIL.value:
                fuel_unit_type = f"{fuel_unit_type}_fuel_oil"
            elif fuel_unit_type == "gal" and fuel_type == FuelType.PROPANE.value:
                fuel_unit_type = f"{fuel_unit_type}_propane"
        measured_consumption = convert_units(measured_consumption, str(fuel_unit_type), "mBtu")

        modeled_baseload = model_results[fuel_type].get("baseload", 0)
        modeled_heating = model_results[fuel_type].get("heating", 0)
        modeled_cooling = model_results[fuel_type].get("cooling", 0)
        total_modeled_usage = modeled_baseload + modeled_heating + modeled_cooling

        baseload_fraction = modeled_baseload / total_modeled_usage
        heating_fraction = modeled_heating / total_modeled_usage
        cooling_fraction = modeled_cooling / total_modeled_usage

        baseload = baseload_fraction * (num_days / 365)
        heating = heating_fraction * (
            total_period_actual_dd[fuel_type]["HDD65F"] / total_period_tmy_dd[fuel_type]["HDD65F"]
        )
        cooling = cooling_fraction * (
            total_period_actual_dd[fuel_type]["CDD65F"] / total_period_tmy_dd[fuel_type]["CDD65F"]
        )

        annual_delivered_fuel_usage = measured_consumption / (baseload + heating + cooling)
        # logger.debug(f"annual_delivered_fuel_usage: {annual_delivered_fuel_usage:,.2f} mBtu")

        normalized_annual_baseload = annual_delivered_fuel_usage * baseload_fraction
        normalized_annual_heating = annual_delivered_fuel_usage * heating_fraction
        normalized_annual_cooling = annual_delivered_fuel_usage * cooling_fraction

        baseload_bias_error = (
            ((normalized_annual_baseload - modeled_baseload) / normalized_annual_baseload) * 100
            if normalized_annual_baseload
            else 0
        )
        heating_bias_error = (
            ((normalized_annual_heating - modeled_heating) / normalized_annual_heating) * 100
            if normalized_annual_heating
            else 0
        )
        cooling_bias_error = (
            ((normalized_annual_cooling - modeled_cooling) / normalized_annual_cooling) * 100
            if normalized_annual_cooling
            else 0
        )

        baseload_absolute_error = abs(normalized_annual_baseload - modeled_baseload)
        heating_absolute_error = abs(normalized_annual_heating - modeled_heating)
        cooling_absolute_error = abs(normalized_annual_cooling - modeled_cooling)

        comparison_results[fuel_type] = {
            "Bias Error": {
                "baseload": round(baseload_bias_error, 2),
                "heating": round(heating_bias_error, 2),
                "cooling": round(cooling_bias_error, 2),
            },
            "Absolute Error": {
                "baseload": round(baseload_absolute_error, 2),
                "heating": round(heating_absolute_error, 2),
                "cooling": round(cooling_absolute_error, 2),
            },
        }
        return comparison_results

    def hpxml_data_error_checking(self) -> None:
        """Check for common HPXML errors

        :raises ValueError: If an error is found
        """
        now = dt.now()
        building = self.hpxml.get_building()
        consumptions = self.hpxml.get_consumptions()

        # Check that the building doesn't have PV
        try:
            building.BuildingDetails.Systems.Photovoltaics
            raise ValueError("PV is not supported with automated calibration at this time.")
        except AttributeError:
            pass

        # Helper: flatten all fuel entries across all consumption elements
        all_fuels = [
            (consumption_elem, fuel)
            for consumption_elem in consumptions
            for fuel in consumption_elem.ConsumptionDetails.ConsumptionInfo
        ]

        # Check that every fuel in every consumption element has a ConsumptionType.Energy element
        if not all(
            all(
                hasattr(fuel.ConsumptionType, "Energy")
                for fuel in consumption_elem.ConsumptionDetails.ConsumptionInfo
            )
            for consumption_elem in consumptions
        ):
            raise ValueError(
                "Every fuel in every Consumption section must have a valid ConsumptionType.Energy element."
            )

        # Check that at least one consumption element matches the building ID
        if not any(
            consumption_elem.BuildingID.attrib["idref"] == building.BuildingID.attrib["id"]
            for consumption_elem in consumptions
        ):
            raise ValueError("No Consumption section matches the Building ID in the HPXML file.")

        # Check that at least one fuel per fuel type has valid units
        def valid_unit(fuel):
            fuel_type = fuel.ConsumptionType.Energy.FuelType
            unit = fuel.ConsumptionType.Energy.UnitofMeasure
            match fuel_type:
                case FuelType.ELECTRICITY.value:
                    return unit in ("kWh", "MWh")
                case FuelType.NATURAL_GAS.value:
                    return unit in ("therms", "Btu", "kBtu", "MBtu", "ccf", "kcf", "Mcf")
                case FuelType.FUEL_OIL.value | FuelType.PROPANE.value:
                    return unit in ("gal", "Btu", "kBtu", "MBtu")
                case _:
                    return False

        for fuel_type in {
            getattr(fuel.ConsumptionType.Energy, "FuelType", None)
            for _, fuel in all_fuels
            if hasattr(fuel.ConsumptionType, "Energy")
        }:
            if fuel_type is None:
                continue
            if not any(
                getattr(fuel.ConsumptionType.Energy, "FuelType", None) == fuel_type
                and valid_unit(fuel)
                for _, fuel in all_fuels
            ):
                raise ValueError(
                    f"No valid unit found for fuel type '{fuel_type}' in any Consumption section."
                )

        # Check that for each fuel type, there is only one Consumption section
        fuel_type_to_consumption = {}
        for consumption_elem in consumptions:
            for fuel in consumption_elem.ConsumptionDetails.ConsumptionInfo:
                fuel_type = getattr(fuel.ConsumptionType.Energy, "FuelType", None)
                if fuel_type is None:
                    continue
                if fuel_type in fuel_type_to_consumption:
                    raise ValueError(
                        f"Multiple Consumption sections found for fuel type '{fuel_type}'. "
                        "Only one section per fuel type is allowed."
                    )
                fuel_type_to_consumption[fuel_type] = consumption_elem

        # Check that electricity consumption is present in at least one section
        if not any(
            getattr(fuel.ConsumptionType.Energy, "FuelType", None) == FuelType.ELECTRICITY.value
            for _, fuel in all_fuels
        ):
            raise ValueError(
                "Electricity consumption is required for calibration. "
                "Please provide electricity consumption data in the HPXML file."
            )

        # Check that for each fuel, all periods are consecutive, non-overlapping, and valid
        for _, fuel in all_fuels:
            details = getattr(fuel, "ConsumptionDetail", [])
            for i, detail in enumerate(details):
                try:
                    start_date = dt.strptime(str(detail.StartDateTime), "%Y-%m-%dT%H:%M:%S")
                except AttributeError:
                    raise ValueError(
                        f"Consumption detail {i} for {fuel.ConsumptionType.Energy.FuelType} is missing StartDateTime."
                    )
                try:
                    end_date = dt.strptime(str(detail.EndDateTime), "%Y-%m-%dT%H:%M:%S")
                except AttributeError:
                    raise ValueError(
                        f"Consumption detail {i} for {fuel.ConsumptionType.Energy.FuelType} is missing EndDateTime."
                    )
                if i > 0:
                    prev_detail = details[i - 1]
                    prev_end = dt.strptime(str(prev_detail.EndDateTime), "%Y-%m-%dT%H:%M:%S")
                    curr_start = dt.strptime(str(detail.StartDateTime), "%Y-%m-%dT%H:%M:%S")
                    if curr_start < prev_end:
                        raise ValueError(
                            f"Consumption details for {fuel.ConsumptionType.Energy.FuelType} overlap: "
                            f"{prev_detail.StartDateTime} - {prev_detail.EndDateTime} overlaps with "
                            f"{detail.StartDateTime} - {detail.EndDateTime}"
                        )
                    if (curr_start - prev_end) > timedelta(minutes=1):
                        raise ValueError(
                            f"Gap in consumption data for {fuel.ConsumptionType.Energy.FuelType}: "
                            f"Period between {prev_detail.EndDateTime} and {detail.StartDateTime} is not covered.\n"
                            "Are the bill periods consecutive?"
                        )

        # Check that all consumption values are above zero
        if not any(
            all(detail.Consumption > 0 for detail in getattr(fuel, "ConsumptionDetail", []))
            for _, fuel in all_fuels
        ):
            raise ValueError(
                "All Consumption values must be greater than zero for at least one fuel type."
            )

        # Check that no consumption is estimated (for now, fail if any are)
        for _, fuel in all_fuels:
            for detail in getattr(fuel, "ConsumptionDetail", []):
                reading_type = getattr(detail, "ReadingType", None)
                if reading_type and str(reading_type).lower() == "estimate":
                    raise ValueError(
                        f"Estimated consumption value for {fuel.ConsumptionType.Energy.FuelType} cannot be greater than zero for bill-period: {detail.StartDateTime}"
                    )

        # Check that electricity has at least 10 bill periods per year in at least one section
        min_elec_bills = self.ga_config["utility_bill_criteria"]["min_num_electrical_bills"]
        if not any(
            getattr(fuel.ConsumptionType.Energy, "FuelType", None) == FuelType.ELECTRICITY.value
            and len(getattr(fuel, "ConsumptionDetail", [])) >= min_elec_bills
            for _, fuel in all_fuels
        ):
            raise ValueError(
                f"Electricity consumption must have at least {min_elec_bills} bill periods."
            )

        # Check that each fuel type covers enough days and dates are valid
        min_days = self.ga_config["utility_bill_criteria"]["min_days_of_consumption_data"]
        max_years = self.ga_config["utility_bill_criteria"]["max_years"]
        for fuel_type in {
            getattr(fuel.ConsumptionType.Energy, "FuelType", None)
            for _, fuel in all_fuels
            if hasattr(fuel.ConsumptionType, "Energy")
        }:
            # Find all fuels of this type
            fuels_of_type = [
                fuel
                for _, fuel in all_fuels
                if getattr(fuel.ConsumptionType.Energy, "FuelType", None) == fuel_type
            ]
            if not fuels_of_type:
                continue
            # Only require one section to satisfy the criteria
            if not any(
                (
                    len(getattr(fuel, "ConsumptionDetail", [])) > 0
                    and (
                        dt.strptime(
                            str(fuel.ConsumptionDetail[-1].EndDateTime), "%Y-%m-%dT%H:%M:%S"
                        )
                        - dt.strptime(
                            str(fuel.ConsumptionDetail[0].StartDateTime), "%Y-%m-%dT%H:%M:%S"
                        )
                    ).days
                    >= min_days
                    and all(
                        (
                            dt.strptime(str(detail.StartDateTime), "%Y-%m-%dT%H:%M:%S") <= now
                            and dt.strptime(str(detail.EndDateTime), "%Y-%m-%dT%H:%M:%S") <= now
                            and (
                                now - dt.strptime(str(detail.StartDateTime), "%Y-%m-%dT%H:%M:%S")
                            ).days
                            <= max_years * 365
                            and (
                                now - dt.strptime(str(detail.EndDateTime), "%Y-%m-%dT%H:%M:%S")
                            ).days
                            <= max_years * 365
                        )
                        for detail in getattr(fuel, "ConsumptionDetail", [])
                    )
                )
                for fuel in fuels_of_type
            ):
                raise ValueError(
                    f"Consumption dates for {fuel_type} must cover at least {min_days} days and be within the past {max_years} years."
                )

        # Check that electricity bill periods are within configured min/max days
        longest_bill_period = self.ga_config["utility_bill_criteria"]["max_electrical_bill_days"]
        shortest_bill_period = self.ga_config["utility_bill_criteria"]["min_electrical_bill_days"]
        for _, fuel in all_fuels:
            if getattr(fuel.ConsumptionType.Energy, "FuelType", None) == FuelType.ELECTRICITY.value:
                for detail in getattr(fuel, "ConsumptionDetail", []):
                    start_date = dt.strptime(str(detail.StartDateTime), "%Y-%m-%dT%H:%M:%S")
                    end_date = dt.strptime(str(detail.EndDateTime), "%Y-%m-%dT%H:%M:%S")
                    period_days = (end_date - start_date).days
                    if period_days > longest_bill_period:
                        raise ValueError(
                            f"Electricity consumption bill period {start_date} - {end_date} cannot be longer than {longest_bill_period} days."
                        )
                    if period_days < shortest_bill_period:
                        raise ValueError(
                            f"Electricity consumption bill period {start_date} - {end_date} cannot be shorter than {shortest_bill_period} days."
                        )

        # Check that consumed fuel matches equipment fuel type (at least one section must match)
        def fuel_type_in_any(fuel_type):
            return any(
                getattr(fuel.ConsumptionType.Energy, "FuelType", None) == fuel_type
                for _, fuel in all_fuels
            )

        try:
            heating_fuel_type = (
                building.BuildingDetails.Systems.HVAC.HVACPlant.HeatingSystem.HeatingSystemFuel
            )
            if not fuel_type_in_any(heating_fuel_type):
                raise ValueError(
                    f"Heating equipment fuel type {heating_fuel_type} does not match any consumption fuel type."
                )
        except AttributeError:
            raise ValueError(
                "Heating system fuel type is missing in the HPXML file. "
                "Please provide the heating system fuel type in the HPXML file."
            )
        try:
            water_heating_fuel_type = (
                building.BuildingDetails.Systems.WaterHeating.WaterHeatingSystem.FuelType
            )
            if not fuel_type_in_any(water_heating_fuel_type):
                raise ValueError(
                    f"Water heating equipment fuel type {water_heating_fuel_type} does not match any consumption fuel type."
                )
        except AttributeError:
            raise ValueError(
                "Water heating system fuel type is missing in the HPXML file. "
                "Please provide the water heating system fuel type in the HPXML file."
            )
        try:
            clothes_dryer_fuel_type = building.BuildingDetails.Appliances.ClothesDryer.FuelType
            if not fuel_type_in_any(clothes_dryer_fuel_type):
                raise ValueError(
                    f"Clothes dryer fuel type {clothes_dryer_fuel_type} does not match any consumption fuel type."
                )
        except AttributeError:
            if hasattr(building.BuildingDetails.Appliances, "ClothesDryer"):
                raise ValueError(
                    "Clothes dryer fuel type is missing in the HPXML file. "
                    "Please provide the clothes dryer fuel type in the HPXML"
                )

    def create_measure_input_file(
        self, arguments: dict, output_file_path: str, measure_path: str | None = None
    ):
        if measure_path is None:
            measure_path = str(Path(__file__).resolve().parent.parent / "measures")
        data = {
            "run_directory": str(Path(arguments["save_file_path"]).parent),
            "measure_paths": [measure_path],
            "steps": [{"measure_dir_name": "ModifyXML", "arguments": arguments}],
        }
        Path(output_file_path).parent.mkdir(parents=True, exist_ok=True)
        with open(output_file_path, "w", encoding="utf-8") as f:
            json.dump(data, f, indent=2)

    def run_ga_search(
        self,
        population_size=None,
        generations=None,
        cxpb=None,
        mutpb=None,
        num_proc=None,
        output_filepath=None,
    ):
        print(f"Running GA search algorithm for '{Path(self.hpxml_filepath).name}'...")

        all_temp_dirs = set()
        best_dirs_by_gen = []
        cfg = self.ga_config
        population_size = cfg["genetic_algorithm"]["population_size"]
        generations = cfg["genetic_algorithm"]["generations"]
        bias_error_threshold = cfg["acceptance_criteria"]["bias_error_threshold"]
        abs_error_elec_threshold = cfg["acceptance_criteria"]["abs_error_elec_threshold"]
        abs_error_fuel_threshold = cfg["acceptance_criteria"]["abs_error_fuel_threshold"]
        cxpb = cfg["genetic_algorithm"]["crossover_probability"]
        mutpb = cfg["genetic_algorithm"]["mutation_probability"]
        misc_load_multiplier_choices = cfg["value_choices"]["misc_load_multiplier_choices"]
        air_leakage_multiplier_choices = cfg["value_choices"]["air_leakage_multiplier_choices"]
        heating_efficiency_multiplier_choices = cfg["value_choices"][
            "heating_efficiency_multiplier_choices"
        ]
        cooling_efficiency_multiplier_choices = cfg["value_choices"][
            "cooling_efficiency_multiplier_choices"
        ]
        roof_r_value_multiplier_choices = cfg["value_choices"]["roof_r_value_multiplier_choices"]
        ceiling_r_value_multiplier_choices = cfg["value_choices"][
            "ceiling_r_value_multiplier_choices"
        ]
        above_ground_walls_r_value_multiplier_choices = cfg["value_choices"][
            "above_ground_walls_r_value_multiplier_choices"
        ]
        below_ground_walls_r_value_multiplier_choices = cfg["value_choices"][
            "below_ground_walls_r_value_multiplier_choices"
        ]
        slab_r_value_multiplier_choices = cfg["value_choices"]["slab_r_value_multiplier_choices"]
        floor_r_value_multiplier_choices = cfg["value_choices"]["floor_r_value_multiplier_choices"]
        heating_setpoint_offset_choices = cfg["value_choices"]["heating_setpoint_offset_choices"]
        cooling_setpoint_offset_choices = cfg["value_choices"]["cooling_setpoint_offset_choices"]
        water_heater_efficiency_multiplier_choices = cfg["value_choices"][
            "water_heater_efficiency_multiplier_choices"
        ]
        water_fixtures_usage_multiplier_choices = cfg["value_choices"][
            "water_fixtures_usage_multiplier_choices"
        ]
        window_u_factor_multiplier_choices = cfg["value_choices"][
            "window_u_factor_multiplier_choices"
        ]
        window_shgc_multiplier_choices = cfg["value_choices"]["window_shgc_multiplier_choices"]
        appliance_usage_multiplier_choices = cfg["value_choices"][
            "appliance_usage_multiplier_choices"
        ]
        lighting_load_multiplier_choices = cfg["value_choices"]["lighting_load_multiplier_choices"]

        def evaluate(individual):
            try:
                (
                    misc_load_multiplier,
                    heating_setpoint_offset,
                    cooling_setpoint_offset,
                    air_leakage_multiplier,
                    heating_efficiency_multiplier,
                    cooling_efficiency_multiplier,
                    roof_r_value_multiplier,
                    ceiling_r_value_multiplier,
                    above_ground_walls_r_value_multiplier,
                    below_ground_walls_r_value_multiplier,
                    slab_r_value_multiplier,
                    floor_r_value_multiplier,
                    water_heater_efficiency_multiplier,
                    water_fixtures_usage_multiplier,
                    window_u_factor_multiplier,
                    window_shgc_multiplier,
                    appliance_usage_multiplier,
                    lighting_load_multiplier,
                ) = individual
                temp_output_dir = Path(
                    tempfile.mkdtemp(prefix=f"calib_test_{uuid.uuid4().hex[:6]}_")
                )
                mod_hpxml_path = temp_output_dir / "modified.xml"
                arguments = {
                    "xml_file_path": str(self.hpxml_filepath),
                    "save_file_path": str(mod_hpxml_path),
                    "misc_load_multiplier": misc_load_multiplier,
                    "heating_setpoint_offset": heating_setpoint_offset,
                    "cooling_setpoint_offset": cooling_setpoint_offset,
                    "air_leakage_multiplier": air_leakage_multiplier,
                    "heating_efficiency_multiplier": heating_efficiency_multiplier,
                    "cooling_efficiency_multiplier": cooling_efficiency_multiplier,
                    "roof_r_value_multiplier": roof_r_value_multiplier,
                    "ceiling_r_value_multiplier": ceiling_r_value_multiplier,
                    "above_ground_walls_r_value_multiplier": above_ground_walls_r_value_multiplier,
                    "below_ground_walls_r_value_multiplier": below_ground_walls_r_value_multiplier,
                    "slab_r_value_multiplier": slab_r_value_multiplier,
                    "floor_r_value_multiplier": floor_r_value_multiplier,
                    "water_heater_efficiency_multiplier": water_heater_efficiency_multiplier,
                    "water_fixtures_usage_multiplier": water_fixtures_usage_multiplier,
                    "window_u_factor_multiplier": window_u_factor_multiplier,
                    "window_shgc_multiplier": window_shgc_multiplier,
                    "appliance_usage_multiplier": appliance_usage_multiplier,
                    "lighting_load_multiplier": lighting_load_multiplier,
                }

                temp_osw = Path(temp_output_dir / "modify_hpxml.osw")
                self.create_measure_input_file(arguments, temp_osw)

                app(["modify-xml", str(temp_osw)])
                app(
                    [
                        "run-sim",
                        str(mod_hpxml_path),
                        "--output-dir",
                        str(temp_output_dir),
                        "--output-format",
                        "json",
                    ]
                )

                output_file = temp_output_dir / "run" / "results_annual.json"
                simulation_results = self.get_model_results(json_results_path=output_file)
                consumptions = self.hpxml.get_consumptions()
                comparison = {}
                delivered_fuels = (
                    FuelType.FUEL_OIL.value,
                    FuelType.PROPANE.value,
                    FuelType.WOOD.value,
                    FuelType.WOOD_PELLETS.value,
                )
                for consumption in consumptions:
                    for fuel_info in consumption.ConsumptionDetails.ConsumptionInfo:
                        fuel = fuel_info.ConsumptionType.Energy.FuelType
                        if fuel in delivered_fuels:
                            simplified_calibration_results = self.simplified_annual_usage(
<<<<<<< HEAD
                                simulation_results, consumption
=======
                                simulation_results, fuel_info, fuel
>>>>>>> 3db55004
                            )
                            # Merge results, prefer later sections if duplicate fuel keys
                            comparison[fuel] = simplified_calibration_results.get(fuel, {})
                        else:
                            normalized_consumption = self.get_normalized_consumption_per_bill()
                            # Merge results, prefer later sections if duplicate fuel keys
                            comparison.update(
                                self.compare_results(normalized_consumption, simulation_results)
                            )
                for model_fuel_type, result in comparison.items():
                    bias_error_criteria = self.ga_config["acceptance_criteria"][
                        "bias_error_threshold"
                    ]
                    if model_fuel_type == "electricity":
                        absolute_error_criteria = self.ga_config["acceptance_criteria"][
                            "abs_error_elec_threshold"
                        ]
                    else:
                        absolute_error_criteria = self.ga_config["acceptance_criteria"][
                            "abs_error_fuel_threshold"
                        ]
                    for load_type in result["Bias Error"]:
                        if abs(result["Bias Error"][load_type]) > bias_error_criteria:
                            logger.info(
                                f"Bias error for {model_fuel_type} {load_type} is {result['Bias Error'][load_type]} but the limit is +/- {bias_error_criteria}"
                            )
                        if abs(result["Absolute Error"][load_type]) > absolute_error_criteria:
                            logger.info(
                                f"Absolute error for {model_fuel_type} {load_type} is {result['Absolute Error'][load_type]} but the limit is +/- {absolute_error_criteria}"
                            )

                combined_error_penalties = []
                for fuel_type, metrics in comparison.items():
                    for end_use, bias_error in metrics["Bias Error"].items():
                        if math.isnan(bias_error) or math.isnan(metrics["Absolute Error"][end_use]):
                            continue  # Skip NaN values

                        bias_err = abs(bias_error)
                        abs_err = abs(metrics["Absolute Error"][end_use])

                        log_bias_err = math.log1p(bias_err)  # log1p to avoid log(0)
                        log_abs_err = math.log1p(abs_err)

                        bias_error_penalty = max(0, log_bias_err) ** 2
                        abs_error_penalty = max(0, log_abs_err) ** 2
                        combined_error_penalty = bias_error_penalty + abs_error_penalty

                        combined_error_penalties.append(combined_error_penalty)

                total_score = sum(combined_error_penalties)

                return (
                    (total_score,),
                    comparison,
                    temp_output_dir,
                    simulation_results,
                )

            except Exception as e:
                logger.error(f"Error evaluating individual {individual}: {e}")
                return (float("inf"),), {}, None

        def abs_error_within_threshold(
            fuel_type: str, abs_error: float, elec_threshold: float, fuel_threshold: float
        ) -> bool:
            if fuel_type == "electricity":
                return abs(abs_error) <= elec_threshold
            else:
                return abs(abs_error) <= fuel_threshold

        def diversity(pop):
            return len({tuple(ind) for ind in pop}) / len(pop)

        toolbox = base.Toolbox()
        toolbox.register("attr_misc_load_multiplier", random.choice, misc_load_multiplier_choices)
        toolbox.register(
            "attr_heating_setpoint_offset", random.choice, heating_setpoint_offset_choices
        )
        toolbox.register(
            "attr_cooling_setpoint_offset", random.choice, cooling_setpoint_offset_choices
        )
        toolbox.register(
            "attr_air_leakage_multiplier", random.choice, air_leakage_multiplier_choices
        )
        toolbox.register(
            "attr_heating_efficiency_multiplier",
            random.choice,
            heating_efficiency_multiplier_choices,
        )
        toolbox.register(
            "attr_cooling_efficiency_multiplier",
            random.choice,
            cooling_efficiency_multiplier_choices,
        )
        toolbox.register(
            "attr_roof_r_value_multiplier", random.choice, roof_r_value_multiplier_choices
        )
        toolbox.register(
            "attr_ceiling_r_value_multiplier", random.choice, ceiling_r_value_multiplier_choices
        )
        toolbox.register(
            "attr_above_ground_walls_r_value_multiplier",
            random.choice,
            above_ground_walls_r_value_multiplier_choices,
        )
        toolbox.register(
            "attr_below_ground_walls_r_value_multiplier",
            random.choice,
            below_ground_walls_r_value_multiplier_choices,
        )
        toolbox.register(
            "attr_slab_r_value_multiplier", random.choice, slab_r_value_multiplier_choices
        )
        toolbox.register(
            "attr_floor_r_value_multiplier", random.choice, floor_r_value_multiplier_choices
        )
        toolbox.register(
            "attr_water_heater_efficiency_multiplier",
            random.choice,
            water_heater_efficiency_multiplier_choices,
        )
        toolbox.register(
            "attr_water_fixtures_usage_multiplier",
            random.choice,
            water_fixtures_usage_multiplier_choices,
        )
        toolbox.register(
            "attr_window_u_factor_multiplier", random.choice, window_u_factor_multiplier_choices
        )
        toolbox.register(
            "attr_window_shgc_multiplier", random.choice, window_shgc_multiplier_choices
        )
        toolbox.register(
            "attr_appliance_usage_multiplier", random.choice, appliance_usage_multiplier_choices
        )
        toolbox.register(
            "attr_lighting_load_multiplier", random.choice, lighting_load_multiplier_choices
        )
        toolbox.register(
            "individual",
            tools.initRepeat,
            creator.Individual,
            (
                toolbox.attr_misc_load_multiplier,
                toolbox.attr_heating_setpoint_offset,
                toolbox.attr_cooling_setpoint_offset,
                toolbox.attr_air_leakage_multiplier,
                toolbox.attr_heating_efficiency_multiplier,
                toolbox.attr_cooling_efficiency_multiplier,
                toolbox.attr_roof_r_value_multiplier,
                toolbox.attr_ceiling_r_value_multiplier,
                toolbox.attr_above_ground_walls_r_value_multiplier,
                toolbox.attr_below_ground_walls_r_value_multiplier,
                toolbox.attr_slab_r_value_multiplier,
                toolbox.attr_floor_r_value_multiplier,
                toolbox.attr_water_heater_efficiency_multiplier,
                toolbox.attr_water_fixtures_usage_multiplier,
                toolbox.attr_window_u_factor_multiplier,
                toolbox.attr_window_shgc_multiplier,
                toolbox.attr_appliance_usage_multiplier,
                toolbox.attr_lighting_load_multiplier,
            ),
            n=18,
        )

        def generate_random_individual():
            return creator.Individual(
                [
                    random.choice(misc_load_multiplier_choices),
                    random.choice(heating_setpoint_offset_choices),
                    random.choice(cooling_setpoint_offset_choices),
                    random.choice(air_leakage_multiplier_choices),
                    random.choice(heating_efficiency_multiplier_choices),
                    random.choice(cooling_efficiency_multiplier_choices),
                    random.choice(roof_r_value_multiplier_choices),
                    random.choice(ceiling_r_value_multiplier_choices),
                    random.choice(above_ground_walls_r_value_multiplier_choices),
                    random.choice(below_ground_walls_r_value_multiplier_choices),
                    random.choice(slab_r_value_multiplier_choices),
                    random.choice(floor_r_value_multiplier_choices),
                    random.choice(water_heater_efficiency_multiplier_choices),
                    random.choice(water_fixtures_usage_multiplier_choices),
                    random.choice(window_u_factor_multiplier_choices),
                    random.choice(window_shgc_multiplier_choices),
                    random.choice(appliance_usage_multiplier_choices),
                    random.choice(lighting_load_multiplier_choices),
                ]
            )

        toolbox.register("individual", generate_random_individual)
        toolbox.register("population", tools.initRepeat, list, toolbox.individual)
        toolbox.register("evaluate", evaluate)
        toolbox.register("mate", tools.cxUniform, indpb=cxpb)

        # Define parameter-to-choices mapping for mutation
        param_choices_map = {
            "misc_load_multiplier": misc_load_multiplier_choices,
            "heating_setpoint_offset": heating_setpoint_offset_choices,
            "cooling_setpoint_offset": cooling_setpoint_offset_choices,
            "air_leakage_multiplier": air_leakage_multiplier_choices,
            "heating_efficiency_multiplier": heating_efficiency_multiplier_choices,
            "cooling_efficiency_multiplier": cooling_efficiency_multiplier_choices,
            "roof_r_value_multiplier": roof_r_value_multiplier_choices,
            "ceiling_r_value_multiplier": ceiling_r_value_multiplier_choices,
            "above_ground_walls_r_value_multiplier": above_ground_walls_r_value_multiplier_choices,
            "below_ground_walls_r_value_multiplier": below_ground_walls_r_value_multiplier_choices,
            "slab_r_value_multiplier": slab_r_value_multiplier_choices,
            "floor_r_value_multiplier": floor_r_value_multiplier_choices,
            "water_heater_efficiency_multiplier": water_heater_efficiency_multiplier_choices,
            "water_fixtures_usage_multiplier": water_fixtures_usage_multiplier_choices,
            "window_u_factor_multiplier": window_u_factor_multiplier_choices,
            "window_shgc_multiplier": window_shgc_multiplier_choices,
            "appliance_usage_multiplier": appliance_usage_multiplier_choices,
            "lighting_load_multiplier": lighting_load_multiplier_choices,
        }

        worst_end_uses_by_gen = []

        end_use_param_map = {
            "electricity_heating": [
                "heating_setpoint_offset",
                "air_leakage_multiplier",
                "heating_efficiency_multiplier",
                "roof_r_value_multiplier",
                "ceiling_r_value_multiplier",
                "above_ground_walls_r_value_multiplier",
                "slab_r_value_multiplier",
                "window_u_factor_multiplier",
                "window_shgc_multiplier",
            ],
            "electricity_cooling": [
                "cooling_setpoint_offset",
                "air_leakage_multiplier",
                "cooling_efficiency_multiplier",
                "roof_r_value_multiplier",
                "ceiling_r_value_multiplier",
                "above_ground_walls_r_value_multiplier",
                "slab_r_value_multiplier",
                "window_u_factor_multiplier",
                "window_shgc_multiplier",
            ],
            "electricity_baseload": [
                "misc_load_multiplier",
                "appliance_usage_multiplier",
                "lighting_load_multiplier",
            ],
            "natural_gas_heating": [
                "heating_setpoint_offset",
                "air_leakage_multiplier",
                "heating_efficiency_multiplier",
                "roof_r_value_multiplier",
                "ceiling_r_value_multiplier",
                "above_ground_walls_r_value_multiplier",
                "slab_r_value_multiplier",
                "window_u_factor_multiplier",
                "window_shgc_multiplier",
            ],
            "natural_gas_baseload": [
                "water_heater_efficiency_multiplier",
                "water_fixtures_usage_multiplier",
            ],
        }

        param_names = list(param_choices_map.keys())
        name_to_index = {name: idx for idx, name in enumerate(param_names)}
        index_to_name = {idx: name for name, idx in name_to_index.items()}

        def get_worst_abs_err_end_use(comparison):
            max_abs_err = -float("inf")
            worst_end_use_key = None
            for fuel_type, metrics in comparison.items():
                for end_use, abs_err in metrics["Absolute Error"].items():
                    key = f"{fuel_type}_{end_use}"
                    if abs(abs_err) > max_abs_err:
                        max_abs_err = abs(abs_err)
                        worst_end_use_key = key
            return worst_end_use_key

        def adaptive_mutation(individual):
            mutation_indices = set()

            if worst_end_uses_by_gen:
                worst_end_use = worst_end_uses_by_gen[-1]
                impacted_param_names = end_use_param_map.get(worst_end_use, [])
                if impacted_param_names:
                    impacted_indices = [
                        name_to_index[n] for n in impacted_param_names if n in name_to_index
                    ]
                    if impacted_indices:
                        mutation_indices.update(
                            random.sample(impacted_indices, min(len(impacted_indices), 2))
                        )

            while len(mutation_indices) < random.randint(3, 6):
                mutation_indices.add(random.randint(0, len(individual) - 1))

            for i in mutation_indices:
                current_val = individual[i]
                param_name = index_to_name[i]
                choices = [val for val in param_choices_map[param_name] if val != current_val]
                if choices:
                    individual[i] = random.choice(choices)
            return (individual,)

        toolbox.register("mutate", adaptive_mutation)
        toolbox.register("select", tools.selTournament, tournsize=2)

        terminated_early = False

        if num_proc is None:
            num_proc = multiprocessing.cpu_count() - 1

        with Pool(processes=num_proc, maxtasksperchild=15) as pool:
            toolbox.register("map", pool.map)
            pop = toolbox.population(n=population_size)
            hall_of_fame = tools.HallOfFame(1)
            stats = tools.Statistics(lambda ind: ind.fitness.values[0])  # noqa: PD011
            stats.register("min", min)
            stats.register("avg", lambda x: sum(x) / len(x))

            logbook = tools.Logbook()
            logbook.header = ["gen", "nevals", "min", "avg", "diversity"]

            best_bias_series = {}
            best_abs_series = {}

            # Initial evaluation
            invalid_ind = [ind for ind in pop if not ind.fitness.valid]
            fitnesses = toolbox.map(toolbox.evaluate, invalid_ind)
            for ind, (fit, comp, temp_dir, sim_results) in zip(invalid_ind, fitnesses):
                ind.fitness.values = fit
                ind.comparison = comp
                ind.temp_output_dir = temp_dir
                ind.sim_results = sim_results
                if temp_dir is not None:
                    all_temp_dirs.add(temp_dir)

            hall_of_fame.update(pop)
            best_ind = tools.selBest(pop, 1)[0]
            best_dirs_by_gen.append(getattr(best_ind, "temp_output_dir", None))

            # Save best individual bias/abs errors
            best_comp = best_ind.comparison
            for end_use, metrics in best_comp.items():
                for fuel_type, bias_error in metrics["Bias Error"].items():
                    key = f"{end_use}_{fuel_type}"
                    best_bias_series.setdefault(key, []).append(bias_error)
                for fuel_type, abs_error in metrics["Absolute Error"].items():
                    key = f"{end_use}_{fuel_type}"
                    best_abs_series.setdefault(key, []).append(abs_error)

            # Log generation 0
            record = stats.compile(pop)
            record.update({f"bias_error_{k}": v[-1] for k, v in best_bias_series.items()})
            record.update({f"abs_error_{k}": v[-1] for k, v in best_abs_series.items()})
            record["best_individual"] = json.dumps(dict(zip(param_choices_map.keys(), best_ind)))
            record["best_individual_sim_results_mbtu"] = json.dumps(best_ind.sim_results)
            record["diversity"] = diversity(pop)
            logbook.record(gen=0, nevals=len(invalid_ind), **record)
            print(logbook.stream)

            for gen in range(1, generations + 1):
                # Elitism: Copy the best individuals
                elite = [copy.deepcopy(ind) for ind in tools.selBest(pop, k=1)]

                # Generate offspring
                offspring = algorithms.varAnd(pop, toolbox, cxpb=cxpb, mutpb=mutpb)

                # Evaluate offspring
                invalid_ind = [ind for ind in offspring if not ind.fitness.valid]
                fitnesses = toolbox.map(toolbox.evaluate, invalid_ind)
                for ind, (fit, comp, temp_dir, sim_results) in zip(invalid_ind, fitnesses):
                    ind.fitness.values = fit
                    ind.comparison = comp
                    ind.temp_output_dir = temp_dir
                    ind.sim_results = sim_results
                    all_temp_dirs.add(temp_dir)

                # Select next generation (excluding elites), then add elites
                if invalid_ind:
                    worst_key = get_worst_abs_err_end_use(invalid_ind[0].comparison)
                    worst_end_uses_by_gen.append(worst_key)

                pop = toolbox.select(offspring, population_size - len(elite))
                pop.extend(elite)

                # Update Hall of Fame and stats
                hall_of_fame.update(pop)
                best_ind = tools.selBest(pop, 1)[0]
                best_dirs_by_gen.append(getattr(best_ind, "temp_output_dir", None))

                # Save hall of fame bias/abs errors
                best_comp = best_ind.comparison
                for end_use, metrics in best_comp.items():
                    for fuel_type, bias_error in metrics["Bias Error"].items():
                        key = f"{end_use}_{fuel_type}"
                        best_bias_series.setdefault(key, []).append(bias_error)
                    for fuel_type, abs_error in metrics["Absolute Error"].items():
                        key = f"{end_use}_{fuel_type}"
                        best_abs_series.setdefault(key, []).append(abs_error)

                record = stats.compile(pop)
                record.update(
                    {f"bias_error_{k}": best_bias_series[k][-1] for k in best_bias_series}
                )
                record.update({f"abs_error_{k}": best_abs_series[k][-1] for k in best_abs_series})
                record["best_individual"] = json.dumps(
                    dict(zip(param_choices_map.keys(), best_ind))
                )
                record["best_individual_sim_results_mbtu"] = json.dumps(best_ind.sim_results)
                record["diversity"] = diversity(pop)
                logbook.record(gen=gen, nevals=len(invalid_ind), **record)
                print(logbook.stream)

                # Early termination conditions
                def meets_termination_criteria(comparison):
                    all_bias_err_limit_met = True
                    all_abs_err_limit_met = True
                    for fuel_type, metrics in comparison.items():
                        for end_use in metrics["Bias Error"]:
                            bias_err = metrics["Bias Error"][end_use]
                            abs_err = metrics["Absolute Error"][end_use]

                            # Check bias error
                            if abs(bias_err) > bias_error_threshold:
                                all_bias_err_limit_met = False

                            # Check absolute error
                            if not abs_error_within_threshold(
                                fuel_type,
                                abs_err,
                                abs_error_elec_threshold,
                                abs_error_fuel_threshold,
                            ):
                                all_abs_err_limit_met = False

                    return all_bias_err_limit_met or all_abs_err_limit_met

                if meets_termination_criteria(best_comp):
                    print(f"Early stopping: termination criteria met at generation {gen}")
                    terminated_early = True
                    break

        best_individual = hall_of_fame[0]
        best_individual_dict = dict(zip(param_choices_map.keys(), best_individual))

        best_individual_hpxml = best_individual.temp_output_dir / "modified.xml"
        if best_individual_hpxml.exists():
            shutil.copy(best_individual_hpxml, output_filepath / "best_individual.xml")

        # Cleanup
        time.sleep(0.5)
        for temp_dir in all_temp_dirs:
            if temp_dir and Path(temp_dir).exists():
                shutil.rmtree(temp_dir, ignore_errors=True)

        if terminated_early:
            print(
                "GA search has completed early: A solution satisfying error thresholds was found."
            )
        else:
            print(
                "GA search has completed. However, no solution was found that satisfies the bias error "
                "and absolute error thresholds before reaching the maximum number of generations."
            )

        return best_individual_dict, pop, logbook, best_bias_series, best_abs_series<|MERGE_RESOLUTION|>--- conflicted
+++ resolved
@@ -312,18 +312,14 @@
 
         # TODO: prevent double-calculating when running multiple times in the same kernel session
 
-        model_results = copy.deepcopy(
-            annual_model_results
-        )  # Don't change units in original annual_model_results
-
         # Build annual normalized bill consumption dicts
         annual_normalized_bill_consumption = {}
         for fuel_type, consumption in normalized_consumption.items():
             annual_normalized_bill_consumption[fuel_type] = {}
             for end_use in ["heating", "cooling", "baseload"]:
                 if (
-                    end_use not in model_results[fuel_type]
-                    or model_results[fuel_type][end_use] == 0.0
+                    end_use not in annual_model_results[fuel_type]
+                    or annual_model_results[fuel_type][end_use] == 0.0
                 ):
                     continue
                 annual_normalized_bill_consumption[fuel_type][end_use] = (
@@ -333,7 +329,7 @@
         comparison_results = {}
 
         # combine the annual normalized bill consumption with the model results
-        for model_fuel_type, disagg_results in model_results.items():
+        for model_fuel_type, disagg_results in annual_model_results.items():
             if model_fuel_type in annual_normalized_bill_consumption:
                 comparison_results[model_fuel_type] = {"Bias Error": {}, "Absolute Error": {}}
                 for load_type in disagg_results:
@@ -443,16 +439,9 @@
 
         return total_period_tmy_dd, total_period_actual_dd
 
-<<<<<<< HEAD
-    def simplified_annual_usage(self, annual_model_results: dict, consumption) -> dict:
-        model_results = copy.deepcopy(
-            annual_model_results
-        )  # Don't change units in original annual_model_results
-=======
     def simplified_annual_usage(
         self, model_results: dict, delivered_consumption, fuel_type: str
     ) -> dict:
->>>>>>> 3db55004
         total_period_tmy_dd, total_period_actual_dd = self.calculate_annual_degree_days()
 
         comparison_results = {}
@@ -958,11 +947,7 @@
                         fuel = fuel_info.ConsumptionType.Energy.FuelType
                         if fuel in delivered_fuels:
                             simplified_calibration_results = self.simplified_annual_usage(
-<<<<<<< HEAD
-                                simulation_results, consumption
-=======
                                 simulation_results, fuel_info, fuel
->>>>>>> 3db55004
                             )
                             # Merge results, prefer later sections if duplicate fuel keys
                             comparison[fuel] = simplified_calibration_results.get(fuel, {})
@@ -1319,7 +1304,7 @@
             record.update({f"bias_error_{k}": v[-1] for k, v in best_bias_series.items()})
             record.update({f"abs_error_{k}": v[-1] for k, v in best_abs_series.items()})
             record["best_individual"] = json.dumps(dict(zip(param_choices_map.keys(), best_ind)))
-            record["best_individual_sim_results_mbtu"] = json.dumps(best_ind.sim_results)
+            record["best_individual_sim_results"] = json.dumps(best_ind.sim_results)
             record["diversity"] = diversity(pop)
             logbook.record(gen=0, nevals=len(invalid_ind), **record)
             print(logbook.stream)
@@ -1372,7 +1357,7 @@
                 record["best_individual"] = json.dumps(
                     dict(zip(param_choices_map.keys(), best_ind))
                 )
-                record["best_individual_sim_results_mbtu"] = json.dumps(best_ind.sim_results)
+                record["best_individual_sim_results"] = json.dumps(best_ind.sim_results)
                 record["diversity"] = diversity(pop)
                 logbook.record(gen=gen, nevals=len(invalid_ind), **record)
                 print(logbook.stream)
