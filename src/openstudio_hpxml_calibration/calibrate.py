import json
import math
import random
import shutil
import tempfile
from pathlib import Path

import pandas as pd
from deap import algorithms, base, creator, tools
from loguru import logger
from pathos.multiprocessing import ProcessingPool as Pool

from openstudio_hpxml_calibration import app
from openstudio_hpxml_calibration.hpxml import FuelType, HpxmlDoc
from openstudio_hpxml_calibration.modify_hpxml import set_consumption_on_hpxml
from openstudio_hpxml_calibration.units import convert_units
from openstudio_hpxml_calibration.weather_normalization.inverse_model import InverseModel

# Ensure the creator is only created once
if "FitnessMin" not in creator.__dict__:
    creator.create("FitnessMin", base.Fitness, weights=(-1.0,))
if "Individual" not in creator.__dict__:
    creator.create("Individual", list, fitness=creator.FitnessMin)


class Calibrate:
<<<<<<< HEAD
    def __init__(self, original_hpxml_filepath: Path):
        self.hpxml_filepath = Path(original_hpxml_filepath).resolve()
        self.hpxml = HpxmlDoc(self.hpxml_filepath)
=======
    def __init__(self, original_hpxml_filepath: Path, csv_bills_filepath: Path | None = None):
        self.hpxml = HpxmlDoc(Path(original_hpxml_filepath).resolve())

        if csv_bills_filepath:
            logger.info(f"Adding utility data from {csv_bills_filepath} to hpxml")
            self.hpxml = set_consumption_on_hpxml(self.hpxml, csv_bills_filepath)

>>>>>>> 39dada49
        self.inv_model = InverseModel(self.hpxml)

    def get_normalized_consumption_per_bill(self) -> dict[FuelType, pd.DataFrame]:
        """
        Get the normalized consumption for the building.

        Returns:
            dict: A dictionary containing dataframes for the normalized consumption by end use and fuel type, in mbtu.
        """

        normalized_consumption = {}
        for fuel_type, bills in self.inv_model.bills_by_fuel_type.items():

            def _calculate_wrapped_total(row):
                """Extract the epw_daily rows that correspond to the bill month

                Search by row index because epw_daily is just 365 entries without dates
                """
                start = row["start_day_of_year"]
                end = row["end_day_of_year"]

                if start <= end:
                    subset = epw_daily_mbtu.iloc[start:end].sum()
                else:
                    # handle bills that wrap around the end of the year
                    part1 = epw_daily_mbtu.iloc[start:].sum()
                    part2 = epw_daily_mbtu.iloc[0:end].sum()
                    subset = pd.concat(objs=[part1, part2])
                    subset = subset[~subset.index.duplicated()]

                return subset

            epw_daily = convert_units(
                x=self.inv_model.predict_epw_daily(fuel_type=fuel_type), from_="btu", to_="kbtu"
            )

            epw_daily_mbtu = convert_units(epw_daily, from_="kbtu", to_="mbtu")

            normalized_consumption[fuel_type.value] = pd.DataFrame(
                data=bills.apply(_calculate_wrapped_total, axis=1)
            )
            normalized_consumption[fuel_type.value]["start_date"] = bills["start_date"]
            normalized_consumption[fuel_type.value]["end_date"] = bills["end_date"]

        return normalized_consumption

    def get_model_results(self, json_results_path: Path) -> dict[str, dict[str, float]]:
        """
        Retrieve annual energy usage from the HPXML model.

        Args:
            annual_json_results_path (Path): Path to the JSON file containing annual results from the HPXML model

        Returns:
            dict[str, dict[str, float]]: A dict of dicts containing the model results for each fuel type by end use in mbtu (because the annual results are in mbtu).
        """

        results = json.loads(json_results_path.read_text())
        if "Time" in results:
            raise ValueError(f"your file {json_results_path} is not an annual results file")

        model_output = {
            "electricity": {},
            "natural gas": {},
            "propane": {},
            "fuel oil": {},
            "wood cord": {},
            "wood pellets": {},
            "coal": {},
        }

        for end_use, consumption in results["End Use"].items():
            fuel_type = end_use.split(":")[0].lower().strip()
            if "Heating" in end_use:
                model_output[fuel_type]["heating"] = round(
                    number=(model_output[fuel_type].get("heating", 0) + consumption), ndigits=3
                )
            elif "Cooling" in end_use:
                model_output[fuel_type]["cooling"] = round(
                    number=(model_output[fuel_type].get("cooling", 0) + consumption), ndigits=3
                )
            else:
                model_output[fuel_type]["baseload"] = round(
                    number=(model_output[fuel_type].get("baseload", 0) + consumption), ndigits=3
                )

        # TODO: Use bill date parts of this code to handle calibration by bill-period
        # Most of it can be scrapped. Adapt bill dates to the above style.

        # results = json.loads(json_results_path.read_text())
        # # if "Time" in results:
        # #     daily_results = results
        # model_output = {}
        # for fuel_type, bills in self.inv_model.bills_by_fuel_type.items():
        #     bill_dates = list(zip(bills["start_day_of_year"], bills["end_day_of_year"]))
        #     model_output[fuel_type.value] = {}
        #     for bill in bill_dates:
        #         # bill is a tuple of start_day_of_year and end_day_of_year of utility bill
        #         model_output[fuel_type.value][f"{bill}"] = {}
        #         for end_use, consumption_list in daily_results["End Use"].items():
        #             if "Heating" in end_use:
        #                 # if end_use.lower().startswith(fuel_type.value):
        #                 if "heating_energy" in model_output[fuel_type.value][f"{bill}"]:
        #                     if bill[0] > bill[1]:
        #                         # handle bills that wrap around the end of the year
        #                         model_output[fuel_type.value][f"{bill}"]["heating_energy"] += sum(
        #                             consumption_list[bill[0] : len(consumption_list)]
        #                         )
        #                         model_output[fuel_type.value][f"{bill}"]["heating_energy"] += sum(
        #                             consumption_list[0 : bill[1]]
        #                         )
        #                     else:
        #                         model_output[fuel_type.value][f"{bill}"]["heating_energy"] += sum(
        #                             consumption_list[bill[0] : bill[1]]
        #                         )
        #                 else:
        #                     if bill[0] > bill[1]:
        #                         # handle bills that wrap around the end of the year
        #                         model_output[fuel_type.value][f"{bill}"]["heating_energy"] = sum(
        #                             consumption_list[bill[0] : len(consumption_list)]
        #                         ) + sum(consumption_list[0 : bill[1]])
        #                     else:
        #                         model_output[fuel_type.value][f"{bill}"]["heating_energy"] = sum(
        #                             consumption_list[bill[0] : bill[1]]
        #                         )
        #             elif "Cooling" in end_use:
        #                 if "cooling_energy" in model_output[fuel_type.value][f"{bill}"]:
        #                     if bill[0] > bill[1]:
        #                         # handle bills that wrap around the end of the year
        #                         model_output[fuel_type.value][f"{bill}"]["cooling_energy"] += sum(
        #                             consumption_list[bill[0] : len(consumption_list)]
        #                         )
        #                         model_output[fuel_type.value][f"{bill}"]["cooling_energy"] += sum(
        #                             consumption_list[0 : bill[1]]
        #                         )
        #                     else:
        #                         model_output[fuel_type.value][f"{bill}"]["cooling_energy"] += sum(
        #                             consumption_list[bill[0] : bill[1]]
        #                         )
        #                 else:
        #                     if bill[0] > bill[1]:
        #                         # handle bills that wrap around the end of the year
        #                         model_output[fuel_type.value][f"{bill}"]["cooling_energy"] = sum(
        #                             consumption_list[bill[0] : len(consumption_list)]
        #                         ) + sum(consumption_list[0 : bill[1]])
        #                     else:
        #                         model_output[fuel_type.value][f"{bill}"]["cooling_energy"] = sum(
        #                             consumption_list[bill[0] : bill[1]]
        #                         )
        #             # elif "Hot Water" in end_use:
        #             #     if "hot_water_energy" in model_output[fuel_type.value][f"{bill}"]:
        #             #         model_output[fuel_type.value][f"{bill}"]["hot_water_energy"] += sum(
        #             #             consumption_list[bill[0] : bill[1]]
        #             #         )
        #             #     else:
        #             #         model_output[fuel_type.value][f"{bill}"]["hot_water_energy"] = sum(
        #             #             consumption_list[bill[0] : bill[1]]
        #             #         )
        #             # elif "Lighting" in end_use:
        #             #     if "lighting_energy" in model_output[fuel_type.value][f"{bill}"]:
        #             #         model_output[fuel_type.value][f"{bill}"]["lighting_energy"] += sum(
        #             #             consumption_list[bill[0] : bill[1]]
        #             #         )
        #             #     else:
        #             #         model_output[fuel_type.value][f"{bill}"]["lighting_energy"] = sum(
        #             #             consumption_list[bill[0] : bill[1]]
        #             #         )
        #             else:
        #                 if "other_energy" in model_output[fuel_type.value][f"{bill}"]:
        #                     if bill[0] > bill[1]:
        #                         # handle bills that wrap around the end of the year
        #                         model_output[fuel_type.value][f"{bill}"]["other_energy"] += sum(
        #                             consumption_list[bill[0] : len(consumption_list)]
        #                         )
        #                         model_output[fuel_type.value][f"{bill}"]["other_energy"] += sum(
        #                             consumption_list[0 : bill[1]]
        #                         )
        #                     else:
        #                         model_output[fuel_type.value][f"{bill}"]["other_energy"] += sum(
        #                             consumption_list[bill[0] : bill[1]]
        #                         )
        #                 else:
        #                     if bill[0] > bill[1]:
        #                         # handle bills that wrap around the end of the year
        #                         model_output[fuel_type.value][f"{bill}"]["other_energy"] = sum(
        #                             consumption_list[bill[0] : len(consumption_list)]
        #                         ) + sum(consumption_list[0 : bill[1]])
        #                     else:
        #                         model_output[fuel_type.value][f"{bill}"]["other_energy"] = sum(
        #                             consumption_list[bill[0] : bill[1]]
        #                         )

        # model_output_dfs = {}
        # for fuel_type, monthly_usage in model_output.items():
        #     monthly_usage_df = pd.DataFrame(monthly_usage)
        #     rows = []
        #     for col in monthly_usage_df.columns:
        #         # Parse the column name to get start_date and end_date
        #         start_date, end_date = literal_eval(col)
        #         row = {
        #             "heating_energy": monthly_usage_df.loc["heating_energy", col],
        #             "cooling_energy": monthly_usage_df.loc["cooling_energy", col],
        #             "other_energy": monthly_usage_df.loc["other_energy", col],
        #             "start_date": start_date,
        #             "end_date": end_date,
        #         }
        #         rows.append(row)

        #     reshaped_df = pd.DataFrame(
        #         rows,
        #         columns=[
        #             "heating_energy",
        #             "cooling_energy",
        #             "other_energy",
        #             "start_date",
        #             "end_date",
        #         ],
        #     ).reset_index(drop=True)
        #     model_output_dfs[f"{fuel_type}_df"] = reshaped_df

        return model_output

    def compare_results(
        self, normalized_consumption: dict[str, pd.DataFrame], annual_model_results
    ) -> dict[str, dict[str, dict[str, float]]]:
        """
        Compare the normalized consumption with the model results.

        Args:
            normalized_consumption (dict): Normalized consumption data (mbtu)
            annual_model_results (dict): Model results data (mbtu)

        Returns:
            dict: A dictionary containing the comparison results:
            "{
                <fuel_type>: {
                    "Bias Error": {
                        <load_type - heating/cooling/baseline>: <percentage error>
                    },
                    "Absolute Error": {
                        <load_type - heating/cooling/baseline>: <error in mbtu or kWh>
                    }
                },
                <fuel_type>: {...}
            }"
        """

        # TODO: prevent double-calculating when running multiple times in the same kernel session

        # Build annual normalized bill consumption dicts
        annual_normalized_bill_consumption = {}
        for fuel_type, consumption in normalized_consumption.items():
            annual_normalized_bill_consumption[fuel_type] = {}
            for end_use in ["heating", "cooling", "baseload"]:
                annual_normalized_bill_consumption[fuel_type][end_use] = (
                    consumption[end_use].sum().round(1)
                )

        comparison_results = {}

        # combine the annual normalized bill consumption with the model results
        for model_fuel_type, disagg_results in annual_model_results.items():
            bias_error_criteria = 5  # percent
            absolute_error_criteria = 5  # measured in mbtu
            if model_fuel_type in annual_normalized_bill_consumption:
                comparison_results[model_fuel_type] = {"Bias Error": {}, "Absolute Error": {}}
                for load_type in disagg_results:
                    if model_fuel_type == "electricity":
                        absolute_error_criteria = 500  # measured in kWh
                        # All results from simulation and normalized bills are in mbtu.
                        # convert electric loads from mbtu to kWh for bpi2400
                        annual_normalized_bill_consumption[model_fuel_type][load_type] = (
                            convert_units(
                                annual_normalized_bill_consumption[model_fuel_type][load_type],
                                from_="mbtu",
                                to_="kwh",
                            )
                        )
                        disagg_results[load_type] = convert_units(
                            disagg_results[load_type], from_="mbtu", to_="kwh"
                        )

                    # Calculate error levels
                    comparison_results[model_fuel_type]["Bias Error"][load_type] = round(
                        (
                            (
                                annual_normalized_bill_consumption[model_fuel_type][load_type]
                                - disagg_results[load_type]
                            )
                            / annual_normalized_bill_consumption[model_fuel_type][load_type]
                        )
                        * 100,
                        1,
                    )
                    comparison_results[model_fuel_type]["Absolute Error"][load_type] = round(
                        abs(
                            annual_normalized_bill_consumption[model_fuel_type][load_type]
                            - disagg_results[load_type]
                        ),
                        1,
                    )
                    # Warn if either error exceeds the criteria
                    # TODO: Instead of warning, adjust the modification and simulate again
                    if (
                        abs(comparison_results[model_fuel_type]["Bias Error"][load_type])
                        > bias_error_criteria
                    ):
                        logger.warning(
                            f"Bias error for {model_fuel_type} {load_type} is {comparison_results[model_fuel_type]['Bias Error'][load_type]} but the limit is +/- {bias_error_criteria}"
                        )
                    if (
                        abs(comparison_results[model_fuel_type]["Absolute Error"][load_type])
                        > absolute_error_criteria
                    ):
                        logger.warning(
                            f"Absolute error for {model_fuel_type} {load_type} is {comparison_results[model_fuel_type]['Absolute Error'][load_type]} but the limit is +/- {absolute_error_criteria}"
                        )

        return comparison_results

    def run_ga_search(self, population_size=70, generations=150):
        all_temp_dirs = set()
        best_dirs_by_gen = []

        def evaluate(individual):
            (
                plug_load_pct_change,
                heating_setpoint_offset,
                cooling_setpoint_offset,
                air_leakage_pct_change,
                heating_efficiency_pct_change,
                cooling_efficiency_pct_change,
                roof_r_value_pct_change,
                ceiling_r_value_pct_change,
                above_ground_walls_r_value_pct_change,
                below_ground_walls_r_value_pct_change,
                slab_r_value_pct_change,
                floor_r_value_pct_change,
            ) = individual
            temp_output_dir = Path(tempfile.mkdtemp(prefix="calib_test_"))
            mod_hpxml_path = temp_output_dir / "modified.xml"
            arguments = {
                "xml_file_path": str(self.hpxml_filepath),
                "save_file_path": str(mod_hpxml_path),
                "heating_setpoint_offset": heating_setpoint_offset,
                "cooling_setpoint_offset": cooling_setpoint_offset,
                "plug_load_pct_change": plug_load_pct_change,
                "air_leakage_pct_change": air_leakage_pct_change,
                "heating_efficiency_pct_change": heating_efficiency_pct_change,
                "cooling_efficiency_pct_change": cooling_efficiency_pct_change,
                "roof_r_value_pct_change": roof_r_value_pct_change,
                "ceiling_r_value_pct_change": ceiling_r_value_pct_change,
                "above_ground_walls_r_value_pct_change": above_ground_walls_r_value_pct_change,
                "below_ground_walls_r_value_pct_change": below_ground_walls_r_value_pct_change,
                "slab_r_value_pct_change": slab_r_value_pct_change,
                "floor_r_value_pct_change": floor_r_value_pct_change,
            }

            temp_osw = Path(temp_output_dir / "modify_hpxml.osw")
            create_measure_input_file(arguments, temp_osw)

            app(["modify-xml", str(temp_osw)])
            app(
                [
                    "run-sim",
                    str(mod_hpxml_path),
                    "--output-dir",
                    str(temp_output_dir),
                    "--output-format",
                    "json",
                ]
            )

            output_file = temp_output_dir / "run" / "results_annual.json"
            simulation_results = self.get_model_results(json_results_path=output_file)
            normalized_consumption = self.get_normalized_consumption_per_bill()
            comparison = self.compare_results(normalized_consumption, simulation_results)

            bias_errors = [
                abs(bias_error)
                for ft in comparison
                for bias_error in comparison[ft]["Bias Error"].values()
            ]
            total_bias = math.sqrt(sum(b**2 for b in bias_errors) / len(bias_errors))

            return (total_bias,), comparison, temp_output_dir

        def create_measure_input_file(arguments: dict, output_file_path: str):
            data = {
                "run_directory": str(Path(arguments["save_file_path"]).parent),
                "measure_paths": ["C:\\Github\\OpenStudio-HPXML-Calibration\\src\\measures"],
                "steps": [{"measure_dir_name": "ModifyXML", "arguments": arguments}],
            }
            Path(output_file_path).parent.mkdir(parents=True, exist_ok=True)
            with open(output_file_path, "w", encoding="utf-8") as f:
                json.dump(data, f, indent=2)

        toolbox = base.Toolbox()
        plug_load_pct_choices = [
            -0.9,
            -0.8,
            -0.7,
            -0.6,
            -0.5,
            -0.4,
            -0.3,
            -0.2,
            -0.1,
            0,
            0.1,
            0.2,
            0.3,
            0.4,
            0.5,
            0.6,
            0.7,
            0.8,
            0.9,
            1,
            5,
            10,
            15,
            20,
        ]
        air_leakage_pct_choices = [
            -0.9,
            -0.8,
            -0.7,
            -0.6,
            -0.5,
            -0.4,
            -0.3,
            -0.2,
            -0.1,
            0,
            0.1,
            0.2,
            0.3,
            0.4,
            0.5,
            0.6,
            0.7,
            0.8,
            0.9,
            1,
            5,
            10,
            15,
            20,
        ]
        hvac_eff_pct_choices = [round(x * 0.01, 1) for x in range(-90, 91)]
        r_value_pct_choices = [
            -0.9,
            -0.8,
            -0.7,
            -0.6,
            -0.5,
            -0.4,
            -0.3,
            -0.2,
            -0.1,
            0,
            0.1,
            0.2,
            0.3,
            0.4,
            0.5,
            0.6,
            0.7,
            0.8,
            0.9,
            1,
            5,
            10,
            15,
            20,
        ]
        heating_setpoint_choices = [-9, -7, -5, -3, -1, 0, 1, 3, 5, 7, 9]
        cooling_setpoint_choices = [-9, -7, -5, -2, -1, 0, 1, 3, 5, 7, 9]
        toolbox.register("attr_plug_load_pct_change", random.choice, plug_load_pct_choices)
        toolbox.register("attr_heating_setpoint_offset", random.choice, heating_setpoint_choices)
        toolbox.register("attr_cooling_setpoint_offset", random.choice, cooling_setpoint_choices)
        toolbox.register("attr_air_leakage_pct_change", random.choice, air_leakage_pct_choices)
        toolbox.register("attr_heating_efficiency_pct_change", random.choice, hvac_eff_pct_choices)
        toolbox.register("attr_cooling_efficiency_pct_change", random.choice, hvac_eff_pct_choices)
        toolbox.register("attr_roof_r_value_pct_change", random.choice, r_value_pct_choices)
        toolbox.register("attr_ceiling_r_value_pct_change", random.choice, r_value_pct_choices)
        toolbox.register(
            "attr_above_ground_walls_r_value_pct_change", random.choice, r_value_pct_choices
        )
        toolbox.register(
            "attr_below_ground_walls_r_value_pct_change", random.choice, r_value_pct_choices
        )
        toolbox.register("attr_slab_r_value_pct_change", random.choice, r_value_pct_choices)
        toolbox.register("attr_floor_r_value_pct_change", random.choice, r_value_pct_choices)
        toolbox.register(
            "individual",
            tools.initCycle,
            creator.Individual,
            (
                toolbox.attr_plug_load_pct_change,
                toolbox.attr_heating_setpoint_offset,
                toolbox.attr_cooling_setpoint_offset,
                toolbox.attr_air_leakage_pct_change,
                toolbox.attr_heating_efficiency_pct_change,
                toolbox.attr_cooling_efficiency_pct_change,
                toolbox.attr_roof_r_value_pct_change,
                toolbox.attr_ceiling_r_value_pct_change,
                toolbox.attr_above_ground_walls_r_value_pct_change,
                toolbox.attr_below_ground_walls_r_value_pct_change,
                toolbox.attr_slab_r_value_pct_change,
                toolbox.attr_floor_r_value_pct_change,
            ),
            n=1,
        )
        toolbox.register("population", tools.initRepeat, list, toolbox.individual)
        toolbox.register("evaluate", evaluate)
        toolbox.register("mate", tools.cxUniform, indpb=0.5)

        # Define parameter-to-choices mapping for mutation
        param_choices_map = {
            0: plug_load_pct_choices,
            1: heating_setpoint_choices,
            2: cooling_setpoint_choices,
            3: air_leakage_pct_choices,
            4: hvac_eff_pct_choices,
            5: hvac_eff_pct_choices,
            6: r_value_pct_choices,
            7: r_value_pct_choices,
            8: r_value_pct_choices,
            9: r_value_pct_choices,
            10: r_value_pct_choices,
            11: r_value_pct_choices,
        }

        def discrete_mutation(individual):
            for i in range(len(individual)):
                if random.random() < 0.05:
                    individual[i] = random.choice(param_choices_map[i])
            return (individual,)

        toolbox.register("mutate", discrete_mutation)
        toolbox.register("select", tools.selTournament, tournsize=3)

        with Pool() as pool:
            toolbox.register("map", pool.map)
            pop = toolbox.population(n=population_size)
            hall_of_fame = tools.HallOfFame(1)
            stats = tools.Statistics(lambda ind: ind.fitness.values[0])  # noqa: PD011
            stats.register("min", min)
            stats.register("avg", lambda x: sum(x) / len(x))

            logbook = tools.Logbook()
            logbook.header = ["gen", "nevals", "min", "avg"]

            best_bias_series = {}
            best_abs_series = {}

            # Initial evaluation
            invalid_ind = [ind for ind in pop if not ind.fitness.valid]
            fitnesses = toolbox.map(toolbox.evaluate, invalid_ind)
            for ind, (fit, comp, temp_dir) in zip(invalid_ind, fitnesses):
                ind.fitness.values = fit
                ind.comparison = comp
                ind.temp_output_dir = temp_dir
                all_temp_dirs.add(temp_dir)

            hall_of_fame.update(pop)
            best_ind = tools.selBest(pop, 1)[0]
            best_dirs_by_gen.append(getattr(best_ind, "temp_output_dir", None))

            # Save best individual bias/abs errors
            best_comp = hall_of_fame[0].comparison
            for end_use, metrics in best_comp.items():
                for fuel_type, bias in metrics["Bias Error"].items():
                    key = f"{end_use}_{fuel_type}"
                    best_bias_series.setdefault(key, []).append(bias)
                    best_abs_series.setdefault(key, []).append(abs(bias))

            # Log generation 0
            record = stats.compile(pop)
            record.update({f"bias_error_{k}": v[-1] for k, v in best_bias_series.items()})
            record.update({f"abs_error_{k}": v[-1] for k, v in best_abs_series.items()})
            logbook.record(gen=0, nevals=len(invalid_ind), **record)
            print(logbook.stream)

            for gen in range(1, generations + 1):
                # Elitism: Copy the best individuals
                elite = list(hall_of_fame.items)

                # Generate offspring
                offspring = algorithms.varAnd(pop, toolbox, cxpb=0.7, mutpb=0.05)

                # Evaluate offspring
                invalid_ind = [ind for ind in offspring if not ind.fitness.valid]
                fitnesses = toolbox.map(toolbox.evaluate, invalid_ind)
                for ind, (fit, comp, temp_dir) in zip(invalid_ind, fitnesses):
                    ind.fitness.values = fit
                    ind.comparison = comp
                    ind.temp_output_dir = temp_dir
                    all_temp_dirs.add(temp_dir)

                # Select next generation (excluding elites), then add elites
                pop = toolbox.select(offspring, population_size - len(elite))
                pop.extend(elite)

                # Update Hall of Fame and stats
                hall_of_fame.update(pop)
                best_ind = tools.selBest(pop, 1)[0]
                best_dirs_by_gen.append(getattr(best_ind, "temp_output_dir", None))

                # Save hall of fame bias/abs errors
                best_comp = hall_of_fame[0].comparison
                for end_use, metrics in best_comp.items():
                    for fuel_type, bias in metrics["Bias Error"].items():
                        key = f"{end_use}_{fuel_type}"
                        best_bias_series.setdefault(key, []).append(bias)
                        best_abs_series.setdefault(key, []).append(abs(bias))

                record = stats.compile(pop)
                record.update(
                    {f"bias_error_{k}": best_bias_series[k][-1] for k in best_bias_series}
                )
                record.update({f"abs_error_{k}": best_abs_series[k][-1] for k in best_abs_series})
                logbook.record(gen=gen, nevals=len(invalid_ind), **record)
                print(logbook.stream)

        best_individual = hall_of_fame[0]

        # Cleanup
        for temp_dir in all_temp_dirs:
            if temp_dir not in best_dirs_by_gen and temp_dir.exists():
                shutil.rmtree(temp_dir, ignore_errors=True)

        return best_individual, pop, logbook, best_bias_series, best_abs_series<|MERGE_RESOLUTION|>--- conflicted
+++ resolved
@@ -24,19 +24,14 @@
 
 
 class Calibrate:
-<<<<<<< HEAD
-    def __init__(self, original_hpxml_filepath: Path):
+    def __init__(self, original_hpxml_filepath: Path, csv_bills_filepath: Path | None = None):
         self.hpxml_filepath = Path(original_hpxml_filepath).resolve()
-        self.hpxml = HpxmlDoc(self.hpxml_filepath)
-=======
-    def __init__(self, original_hpxml_filepath: Path, csv_bills_filepath: Path | None = None):
         self.hpxml = HpxmlDoc(Path(original_hpxml_filepath).resolve())
 
         if csv_bills_filepath:
             logger.info(f"Adding utility data from {csv_bills_filepath} to hpxml")
             self.hpxml = set_consumption_on_hpxml(self.hpxml, csv_bills_filepath)
 
->>>>>>> 39dada49
         self.inv_model = InverseModel(self.hpxml)
 
     def get_normalized_consumption_per_bill(self) -> dict[FuelType, pd.DataFrame]:
