import copy
import json
import multiprocessing
import random
import shutil
import tempfile
import time
import uuid
from datetime import datetime as dt
from pathlib import Path

import pandas as pd
import yaml
from deap import algorithms, base, creator, tools
from loguru import logger
from pathos.multiprocessing import ProcessingPool as Pool

from openstudio_hpxml_calibration import app
from openstudio_hpxml_calibration.hpxml import FuelType, HpxmlDoc
from openstudio_hpxml_calibration.modify_hpxml import set_consumption_on_hpxml
from openstudio_hpxml_calibration.units import convert_units
from openstudio_hpxml_calibration.weather_normalization.inverse_model import InverseModel

# Ensure the creator is only created once
if "FitnessMin" not in creator.__dict__:
    creator.create("FitnessMin", base.Fitness, weights=(-1.0,))
if "Individual" not in creator.__dict__:
    creator.create("Individual", list, fitness=creator.FitnessMin)


def load_config(config_filepath, default={}):
    if not config_filepath.exists():
        raise FileNotFoundError(f"Config file not found: {config_filepath}")
    with open(config_filepath) as f:
        config = yaml.safe_load(f)
    return merge_with_defaults(config, default)


def merge_with_defaults(user_config, default_config):
    """Merge default values into user's config"""
    if not isinstance(user_config, dict):
        return user_config
    merged = default_config.copy()
    for key, val in user_config.items():
        if key in merged and isinstance(merged[key], dict):
            merged[key] = merge_with_defaults(val, merged[key])
        else:
            merged[key] = val
    return merged


class Calibrate:
    def __init__(
        self,
        original_hpxml_filepath: Path,
        csv_bills_filepath: Path | None = None,
        config_filepath: Path | None = None,
    ):
        default_ga_config = {
            "genetic_algorithm": {
                "population_size": 70,
                "generations": 100,
                "crossover_probability": 0.4,
                "mutation_probability": 0.4,
                "bias_error_threshold": 10,
                "abs_error_elec_threshold": 500,
                "abs_error_fuel_threshold": 5,
            },
            "value_choices": {
                "misc_load_pct_choices": [round(x * 0.1, 1) for x in range(-9, 11)] + [5, 10],
                "air_leakage_pct_choices": [round(x * 0.1, 1) for x in range(-5, 11)] + [2],
                "hvac_eff_pct_choices": [round(x * 0.1, 2) for x in range(-2, 13)],
                "roof_r_value_pct_choices": [round(x * 0.1, 2) for x in range(-2, 13)],
                "ceiling_r_value_pct_choices": [round(x * 0.1, 2) for x in range(-2, 13)],
                "above_ground_walls_r_value_pct_choices": [
                    round(x * 0.1, 2) for x in range(-2, 13)
                ],
                "below_ground_walls_r_value_pct_choices": [
                    round(x * 0.1, 2) for x in range(-2, 13)
                ],
                "slab_r_value_pct_choices": [round(x * 0.1, 2) for x in range(-2, 13)],
                "floor_r_value_pct_choices": [round(x * 0.1, 2) for x in range(-2, 13)],
                "heating_setpoint_choices": [-5, -3, -1, 0, 1, 3, 5],
                "cooling_setpoint_choices": [-5, -3, -1, 0, 1, 3, 5],
                "water_heater_efficiency_pct_choices": [round(x * 0.1, 2) for x in range(-2, 13)],
                "water_fixtures_usage_pct_choices": [round(x * 0.1, 1) for x in range(-9, 11)]
                + [5, 10],
                "window_u_factor_pct_choices": [round(x * 0.1, 2) for x in range(-2, 13)],
                "window_shgc_pct_choices": [round(x * 0.1, 2) for x in range(-2, 13)],
                "appliance_usage_pct_choices": [round(x * 0.1, 1) for x in range(-9, 11)] + [5, 10],
                "lighting_load_pct_choices": [round(x * 0.1, 1) for x in range(-9, 11)] + [5, 10],
            },
        }
        self.hpxml_filepath = Path(original_hpxml_filepath).resolve()
        self.hpxml = HpxmlDoc(Path(original_hpxml_filepath).resolve())
        if config_filepath:
            self.ga_config = load_config(Path(config_filepath), default=default_ga_config)
        else:
            self.ga_config = default_ga_config

        if csv_bills_filepath:
            logger.info(f"Adding utility data from {csv_bills_filepath} to hpxml")
            self.hpxml = set_consumption_on_hpxml(self.hpxml, csv_bills_filepath)

        self.hpxml_data_error_checking()

        self.inv_model = InverseModel(self.hpxml)

    def get_normalized_consumption_per_bill(self) -> dict[FuelType, pd.DataFrame]:
        """
        Get the normalized consumption for the building.

        Returns:
            dict: A dictionary containing dataframes for the normalized consumption by end use and fuel type, in mbtu.
        """

        normalized_consumption = {}
        for fuel_type, bills in self.inv_model.bills_by_fuel_type.items():

            def _calculate_wrapped_total(row):
                """Extract the epw_daily rows that correspond to the bill month

                Search by row index because epw_daily is just 365 entries without dates
                """
                start = row["start_day_of_year"]
                end = row["end_day_of_year"]

                if start <= end:
                    subset = epw_daily_mbtu.iloc[start:end].sum()
                else:
                    # handle bills that wrap around the end of the year
                    part1 = epw_daily_mbtu.iloc[start:].sum()
                    part2 = epw_daily_mbtu.iloc[0:end].sum()
                    subset = pd.concat(objs=[part1, part2])
                    subset = subset[~subset.index.duplicated()]

                return subset

            epw_daily = convert_units(
                x=self.inv_model.predict_epw_daily(fuel_type=fuel_type), from_="btu", to_="kbtu"
            )

            epw_daily_mbtu = convert_units(epw_daily, from_="kbtu", to_="mbtu")

            normalized_consumption[fuel_type.value] = pd.DataFrame(
                data=bills.apply(_calculate_wrapped_total, axis=1)
            )
            normalized_consumption[fuel_type.value]["start_date"] = bills["start_date"]
            normalized_consumption[fuel_type.value]["end_date"] = bills["end_date"]

        return normalized_consumption

    def get_model_results(self, json_results_path: Path) -> dict[str, dict[str, float]]:
        """
        Retrieve annual energy usage from the HPXML model.

        Args:
            annual_json_results_path (Path): Path to the JSON file containing annual results from the HPXML model

        Returns:
            dict[str, dict[str, float]]: A dict of dicts containing the model results for each fuel type by end use in mbtu (because the annual results are in mbtu).
        """

        results = json.loads(json_results_path.read_text())
        if "Time" in results:
            raise ValueError(f"your file {json_results_path} is not an annual results file")

        model_output = {
            "electricity": {},
            "natural gas": {},
            "propane": {},
            "fuel oil": {},
            "wood cord": {},
            "wood pellets": {},
            "coal": {},
        }

        for end_use, consumption in results["End Use"].items():
            fuel_type = end_use.split(":")[0].lower().strip()
            # ignore electricity usage for heating (fans/pumps) when electricity is not the fuel type for any heating system
            if (
                fuel_type == "electricity"
                and "Heating" in end_use
                and FuelType.ELECTRICITY.value
                not in self.hpxml.get_fuel_types()[0]  # heating fuels
            ):
                continue
            if "Heating" in end_use:
                model_output[fuel_type]["heating"] = round(
                    number=(model_output[fuel_type].get("heating", 0) + consumption), ndigits=3
                )
            elif "Cooling" in end_use:
                model_output[fuel_type]["cooling"] = round(
                    number=(model_output[fuel_type].get("cooling", 0) + consumption), ndigits=3
                )
            else:
                model_output[fuel_type]["baseload"] = round(
                    number=(model_output[fuel_type].get("baseload", 0) + consumption), ndigits=3
                )

        # TODO: Use bill date parts of this code to handle calibration by bill-period
        # Most of it can be scrapped. Adapt bill dates to the above style.

        # results = json.loads(json_results_path.read_text())
        # # if "Time" in results:
        # #     daily_results = results
        # model_output = {}
        # for fuel_type, bills in self.inv_model.bills_by_fuel_type.items():
        #     bill_dates = list(zip(bills["start_day_of_year"], bills["end_day_of_year"]))
        #     model_output[fuel_type.value] = {}
        #     for bill in bill_dates:
        #         # bill is a tuple of start_day_of_year and end_day_of_year of utility bill
        #         model_output[fuel_type.value][f"{bill}"] = {}
        #         for end_use, consumption_list in daily_results["End Use"].items():
        #             if "Heating" in end_use:
        #                 # if end_use.lower().startswith(fuel_type.value):
        #                 if "heating_energy" in model_output[fuel_type.value][f"{bill}"]:
        #                     if bill[0] > bill[1]:
        #                         # handle bills that wrap around the end of the year
        #                         model_output[fuel_type.value][f"{bill}"]["heating_energy"] += sum(
        #                             consumption_list[bill[0] : len(consumption_list)]
        #                         )
        #                         model_output[fuel_type.value][f"{bill}"]["heating_energy"] += sum(
        #                             consumption_list[0 : bill[1]]
        #                         )
        #                     else:
        #                         model_output[fuel_type.value][f"{bill}"]["heating_energy"] += sum(
        #                             consumption_list[bill[0] : bill[1]]
        #                         )
        #                 else:
        #                     if bill[0] > bill[1]:
        #                         # handle bills that wrap around the end of the year
        #                         model_output[fuel_type.value][f"{bill}"]["heating_energy"] = sum(
        #                             consumption_list[bill[0] : len(consumption_list)]
        #                         ) + sum(consumption_list[0 : bill[1]])
        #                     else:
        #                         model_output[fuel_type.value][f"{bill}"]["heating_energy"] = sum(
        #                             consumption_list[bill[0] : bill[1]]
        #                         )
        #             elif "Cooling" in end_use:
        #                 if "cooling_energy" in model_output[fuel_type.value][f"{bill}"]:
        #                     if bill[0] > bill[1]:
        #                         # handle bills that wrap around the end of the year
        #                         model_output[fuel_type.value][f"{bill}"]["cooling_energy"] += sum(
        #                             consumption_list[bill[0] : len(consumption_list)]
        #                         )
        #                         model_output[fuel_type.value][f"{bill}"]["cooling_energy"] += sum(
        #                             consumption_list[0 : bill[1]]
        #                         )
        #                     else:
        #                         model_output[fuel_type.value][f"{bill}"]["cooling_energy"] += sum(
        #                             consumption_list[bill[0] : bill[1]]
        #                         )
        #                 else:
        #                     if bill[0] > bill[1]:
        #                         # handle bills that wrap around the end of the year
        #                         model_output[fuel_type.value][f"{bill}"]["cooling_energy"] = sum(
        #                             consumption_list[bill[0] : len(consumption_list)]
        #                         ) + sum(consumption_list[0 : bill[1]])
        #                     else:
        #                         model_output[fuel_type.value][f"{bill}"]["cooling_energy"] = sum(
        #                             consumption_list[bill[0] : bill[1]]
        #                         )
        #             # elif "Hot Water" in end_use:
        #             #     if "hot_water_energy" in model_output[fuel_type.value][f"{bill}"]:
        #             #         model_output[fuel_type.value][f"{bill}"]["hot_water_energy"] += sum(
        #             #             consumption_list[bill[0] : bill[1]]
        #             #         )
        #             #     else:
        #             #         model_output[fuel_type.value][f"{bill}"]["hot_water_energy"] = sum(
        #             #             consumption_list[bill[0] : bill[1]]
        #             #         )
        #             # elif "Lighting" in end_use:
        #             #     if "lighting_energy" in model_output[fuel_type.value][f"{bill}"]:
        #             #         model_output[fuel_type.value][f"{bill}"]["lighting_energy"] += sum(
        #             #             consumption_list[bill[0] : bill[1]]
        #             #         )
        #             #     else:
        #             #         model_output[fuel_type.value][f"{bill}"]["lighting_energy"] = sum(
        #             #             consumption_list[bill[0] : bill[1]]
        #             #         )
        #             else:
        #                 if "other_energy" in model_output[fuel_type.value][f"{bill}"]:
        #                     if bill[0] > bill[1]:
        #                         # handle bills that wrap around the end of the year
        #                         model_output[fuel_type.value][f"{bill}"]["other_energy"] += sum(
        #                             consumption_list[bill[0] : len(consumption_list)]
        #                         )
        #                         model_output[fuel_type.value][f"{bill}"]["other_energy"] += sum(
        #                             consumption_list[0 : bill[1]]
        #                         )
        #                     else:
        #                         model_output[fuel_type.value][f"{bill}"]["other_energy"] += sum(
        #                             consumption_list[bill[0] : bill[1]]
        #                         )
        #                 else:
        #                     if bill[0] > bill[1]:
        #                         # handle bills that wrap around the end of the year
        #                         model_output[fuel_type.value][f"{bill}"]["other_energy"] = sum(
        #                             consumption_list[bill[0] : len(consumption_list)]
        #                         ) + sum(consumption_list[0 : bill[1]])
        #                     else:
        #                         model_output[fuel_type.value][f"{bill}"]["other_energy"] = sum(
        #                             consumption_list[bill[0] : bill[1]]
        #                         )

        # model_output_dfs = {}
        # for fuel_type, monthly_usage in model_output.items():
        #     monthly_usage_df = pd.DataFrame(monthly_usage)
        #     rows = []
        #     for col in monthly_usage_df.columns:
        #         # Parse the column name to get start_date and end_date
        #         start_date, end_date = literal_eval(col)
        #         row = {
        #             "heating_energy": monthly_usage_df.loc["heating_energy", col],
        #             "cooling_energy": monthly_usage_df.loc["cooling_energy", col],
        #             "other_energy": monthly_usage_df.loc["other_energy", col],
        #             "start_date": start_date,
        #             "end_date": end_date,
        #         }
        #         rows.append(row)

        #     reshaped_df = pd.DataFrame(
        #         rows,
        #         columns=[
        #             "heating_energy",
        #             "cooling_energy",
        #             "other_energy",
        #             "start_date",
        #             "end_date",
        #         ],
        #     ).reset_index(drop=True)
        #     model_output_dfs[f"{fuel_type}_df"] = reshaped_df

        return model_output

    def compare_results(
        self, normalized_consumption: dict[str, pd.DataFrame], annual_model_results
    ) -> dict[str, dict[str, dict[str, float]]]:
        """
        Compare the normalized consumption with the model results.

        Args:
            normalized_consumption (dict): Normalized consumption data (mbtu)
            annual_model_results (dict): Model results data (mbtu)

        Returns:
            dict: A dictionary containing the comparison results:
            "{
                <fuel_type>: {
                    "Bias Error": {
                        <load_type - heating/cooling/baseline>: <percentage error>
                    },
                    "Absolute Error": {
                        <load_type - heating/cooling/baseline>: <error in mbtu or kWh>
                    }
                },
                <fuel_type>: {...}
            }"
        """

        # TODO: prevent double-calculating when running multiple times in the same kernel session

        # Build annual normalized bill consumption dicts
        annual_normalized_bill_consumption = {}
        for fuel_type, consumption in normalized_consumption.items():
            annual_normalized_bill_consumption[fuel_type] = {}
            for end_use in ["heating", "cooling", "baseload"]:
                annual_normalized_bill_consumption[fuel_type][end_use] = (
                    consumption[end_use].sum().round(1)
                )

        comparison_results = {}

        # combine the annual normalized bill consumption with the model results
        for model_fuel_type, disagg_results in annual_model_results.items():
            bias_error_criteria = 5  # percent
            absolute_error_criteria = 5  # measured in mbtu
            if model_fuel_type in annual_normalized_bill_consumption:
                comparison_results[model_fuel_type] = {"Bias Error": {}, "Absolute Error": {}}
                for load_type in disagg_results:
                    if model_fuel_type == "electricity":
                        absolute_error_criteria = 500  # measured in kWh
                        # All results from simulation and normalized bills are in mbtu.
                        # convert electric loads from mbtu to kWh for bpi2400
                        annual_normalized_bill_consumption[model_fuel_type][load_type] = (
                            convert_units(
                                annual_normalized_bill_consumption[model_fuel_type][load_type],
                                from_="mbtu",
                                to_="kwh",
                            )
                        )
                        disagg_results[load_type] = convert_units(
                            disagg_results[load_type], from_="mbtu", to_="kwh"
                        )

                    # Calculate error levels
                    comparison_results[model_fuel_type]["Bias Error"][load_type] = round(
                        (
                            (
                                annual_normalized_bill_consumption[model_fuel_type][load_type]
                                - disagg_results[load_type]
                            )
                            / annual_normalized_bill_consumption[model_fuel_type][load_type]
                        )
                        * 100,
                        1,
                    )
                    comparison_results[model_fuel_type]["Absolute Error"][load_type] = round(
                        abs(
                            annual_normalized_bill_consumption[model_fuel_type][load_type]
                            - disagg_results[load_type]
                        ),
                        1,
                    )
                    # Warn if either error exceeds the criteria
                    # TODO: Instead of warning, adjust the modification and simulate again
                    if (
                        abs(comparison_results[model_fuel_type]["Bias Error"][load_type])
                        > bias_error_criteria
                    ):
                        logger.warning(
                            f"Bias error for {model_fuel_type} {load_type} is {comparison_results[model_fuel_type]['Bias Error'][load_type]} but the limit is +/- {bias_error_criteria}"
                        )
                    if (
                        abs(comparison_results[model_fuel_type]["Absolute Error"][load_type])
                        > absolute_error_criteria
                    ):
                        logger.warning(
                            f"Absolute error for {model_fuel_type} {load_type} is {comparison_results[model_fuel_type]['Absolute Error'][load_type]} but the limit is +/- {absolute_error_criteria}"
                        )

        return comparison_results

    def hpxml_data_error_checking(self) -> None:
        """Check for common HPXML errors

        :raises ValueError: If an error is found
        """
        now = dt.now()
        building = self.hpxml.get_building()
        try:
            consumption = self.hpxml.get_consumption()
        except IndexError:
            raise ValueError("No Consumption section found in HPXML file.")

        # Check that the building doesn't have PV
        try:
            building.BuildingDetails.Systems.Photovoltaics
            raise ValueError("PV is not supported with automated calibration at this time.")
        except AttributeError:
            pass

        # Check that consumption types are appropriate (not mixing Energy and Water)
        for fuel in consumption.ConsumptionDetails.ConsumptionInfo:
            try:
                if fuel.ConsumptionType.Energy.FuelType in FuelType._value2member_map_:
                    continue
            except AttributeError:
                raise ValueError(
                    "ConsumptionType.Energy.FuelType is missing or not recognized in Consumption. "
                    "We only calibrate energy consumption, not water."
                )

        # Check that build ID matches consumption BuildingID
        if not consumption.BuildingID.attrib["idref"] == building.BuildingID.attrib["id"]:
            raise ValueError(
                f"Consumption BuildingID idref '{consumption.BuildingID.attrib['idref']}' does "
                f"not match Building ID '{building.BuildingID.attrib['id']}'"
            )

        # Check consumption energy units are appropriate for the fuel type
        for fuel in consumption.ConsumptionDetails.ConsumptionInfo:
            match fuel.ConsumptionType.Energy.FuelType:
                case FuelType.ELECTRICITY.value:
                    if fuel.ConsumptionType.Energy.UnitofMeasure not in ("kWh", "MWh"):
                        raise ValueError(
                            "Electricity consumption unit must be 'kWh' or 'MWh', "
                            f"got '{fuel.ConsumptionType.Energy.UnitofMeasure}'"
                        )
                case FuelType.NATURAL_GAS.value:
                    if fuel.ConsumptionType.Energy.UnitofMeasure not in (
                        "therms",
                        "Btu",
                        "kBtu",
                        "MBtu",
                        "ccf",
                        "kcf",
                        "Mcf",
                    ):
                        raise ValueError(
                            "Natural gas consumption unit must be 'therm' or 'CCF', "
                            f"got '{fuel.ConsumptionType.Energy.UnitofMeasure}'"
                        )
                case FuelType.FUEL_OIL.value:
                    if fuel.ConsumptionType.Energy.UnitofMeasure not in (
                        "gal",
                        "Btu",
                        "kBtu",
                        "MBtu",
                    ):
                        raise ValueError(
                            f"Fuel oil consumption unit must be 'gal', 'Btu', 'kBtu', or 'MBtu', "
                            f"got '{fuel.ConsumptionType.Energy.UnitofMeasure}'"
                        )
                case FuelType.PROPANE.value:
                    if fuel.ConsumptionType.Energy.UnitofMeasure not in (
                        "gal",
                        "Btu",
                        "kBtu",
                        "MBtu",
                    ):
                        raise ValueError(
                            f"Propane consumption unit must be 'gal', 'Btu', 'kBtu', or 'MBtu', "
                            f"got '{fuel.ConsumptionType.Energy.UnitofMeasure}'"
                        )
                case _:
                    raise ValueError(
                        f"Unsupported fuel type '{fuel.ConsumptionType.Energy.FuelType}' with "
                        f"unit '{fuel.ConsumptionType.Energy.UnitofMeasure}'"
                    )

        # Check that consumption dates have no gaps nor are overlapping
        for fuel in consumption.ConsumptionDetails.ConsumptionInfo:
            details = fuel.ConsumptionDetail
            for i, detail in enumerate(details):
                # Check that start and end dates are present
                try:
                    start_date = dt.strptime(str(detail.StartDateTime), "%Y-%m-%dT%H:%M:%S")
                except AttributeError:
                    raise ValueError(
                        f"Consumption detail {i} for {fuel.ConsumptionType.Energy.FuelType} is missing StartDateTime."
                    )
                try:
                    end_date = dt.strptime(str(detail.EndDateTime), "%Y-%m-%dT%H:%M:%S")
                except AttributeError:
                    raise ValueError(
                        f"Consumption detail {i} for {fuel.ConsumptionType.Energy.FuelType} is missing EndDateTime."
                    )
                # Compare with previous detail if not the first
                if i > 0:
                    prev_detail = details[i - 1]
                    if detail.StartDateTime < prev_detail.EndDateTime:
                        raise ValueError(
                            f"Consumption details for {fuel.ConsumptionType.Energy.FuelType} overlap: "
                            f"{prev_detail.StartDateTime} - {prev_detail.EndDateTime} overlaps with "
                            f"{detail.StartDateTime} - {detail.EndDateTime}"
                        )
                    if detail.StartDateTime > prev_detail.EndDateTime:
                        raise ValueError(
                            f"Gap in consumption data for {fuel.ConsumptionType.Energy.FuelType}: "
                            f"Period between {prev_detail.EndDateTime} and {detail.StartDateTime} is not covered.\n"
                            "Are the bill periods consecutive?"
                        )

        # Check that consumption values are above zero
        for fuel in consumption.ConsumptionDetails.ConsumptionInfo:
            for detail in fuel.ConsumptionDetail:
                if detail.Consumption <= 0:
                    raise ValueError(
                        f"Consumption value for {fuel.ConsumptionType.Energy.FuelType} cannot be "
                        f"zero or negative for bill-period: {detail.StartDateTime}"
                    )

        # Check if consumption is estimated
        for fuel in consumption.ConsumptionDetails.ConsumptionInfo:
            for detail in fuel.ConsumptionDetail:
                try:
                    reading_type = str(detail.ReadingType)
                    if reading_type.lower() == "estimate":
                        # TODO: bump to simplified calibration instead of raising an error
                        raise ValueError(
                            f"Estimated consumption value for {fuel.ConsumptionType.Energy.FuelType} cannot be greater than zero for bill-period: {detail.StartDateTime}"
                        )
                except AttributeError:
                    # If there is no ReadingType, assume it's not estimated
                    pass

        # Check that there is only one consumption section per fuel type
        fuel_types = set()
        for fuel in consumption.ConsumptionDetails.ConsumptionInfo:
            fuel_type = fuel.ConsumptionType.Energy.FuelType
            if fuel_type in fuel_types:
                raise ValueError(
                    f"Multiple Consumption sections found for fuel type '{fuel_type}'. "
                    "Only one section per fuel type is allowed."
                )
            fuel_types.add(fuel_type)

        # Check that electricity consumption is present
        if FuelType.ELECTRICITY.value not in fuel_types:
            raise ValueError(
                "Electricity consumption is required for calibration. "
                "Please provide electricity consumption data in the HPXML file."
            )

        # Check that the consumed fuel matches the equipment fuel type
        try:
            heating_fuel_type = (
                building.BuildingDetails.Systems.HVAC.HVACPlant.HeatingSystem.HeatingSystemFuel
            )
        except AttributeError:
            raise ValueError(
                "Heating system fuel type is missing in the HPXML file. "
                "Please provide the heating system fuel type in the HPXML file."
            )
        try:
            water_heating_fuel_type = (
                building.BuildingDetails.Systems.WaterHeating.WaterHeatingSystem.FuelType
            )
        except AttributeError:
            raise ValueError(
                "Water heating system fuel type is missing in the HPXML file. "
                "Please provide the water heating system fuel type in the HPXML file."
            )
        try:
            clothes_dryer_fuel_type = building.BuildingDetails.Appliances.ClothesDryer.FuelType
        except AttributeError:
            raise ValueError(
                "Clothes dryer fuel type is missing in the HPXML file. "
                "Please provide the clothes dryer fuel type in the HPXML file."
            )
        if heating_fuel_type not in fuel_types:
            raise ValueError(
                f"Heating equipment fuel type {heating_fuel_type} does not match any consumption "
                f"fuel type. Consumption fuel types: {fuel_types}."
            )
        if water_heating_fuel_type not in fuel_types:
            raise ValueError(
                f"Heating equipment fuel type {water_heating_fuel_type} does not match any consumption "
                f"fuel type. Consumption fuel types: {fuel_types}."
            )
        if clothes_dryer_fuel_type not in fuel_types:
            raise ValueError(
                f"Heating equipment fuel type {clothes_dryer_fuel_type} does not match any consumption "
                f"fuel type. Consumption fuel types: {fuel_types}."
            )

        # Check that electricity has at least 10 bill periods per year
        for fuel in consumption.ConsumptionDetails.ConsumptionInfo:
            if fuel.ConsumptionType.Energy.FuelType == FuelType.ELECTRICITY.value:
                num_elec_bills = len(fuel.ConsumptionDetail)
                if num_elec_bills < 10:
                    raise ValueError(
                        f"Electricity consumption must have at least 10 bill periods, found {num_elec_bills}."
                    )

        # Check that the consumption dates are within the past 5 years
        for fuel in consumption.ConsumptionDetails.ConsumptionInfo:
            # Check that there are at least 330 days of consumption data
            if (
                dt.strptime(str(fuel.ConsumptionDetail[-1].EndDateTime), "%Y-%m-%dT%H:%M:%S")
                - dt.strptime(str(fuel.ConsumptionDetail[0].StartDateTime), "%Y-%m-%dT%H:%M:%S")
            ).days < 330:
                raise ValueError(
                    f"Consumption dates for {fuel.ConsumptionType.Energy.FuelType} must cover at least 330 days."
                )
            for idx, detail in enumerate(fuel.ConsumptionDetail):
                # Check that StartDateTime and EndDateTime are present
                start_date = dt.strptime(str(detail.StartDateTime), "%Y-%m-%dT%H:%M:%S")
                end_date = dt.strptime(str(detail.EndDateTime), "%Y-%m-%dT%H:%M:%S")

                # Check that dates are within the past 5 years
                if start_date > now or end_date > now:
                    raise ValueError(
                        f"Consumption dates {start_date} - {end_date} cannot be in the future."
                    )
                if (now - start_date).days > 5 * 365 or (now - end_date).days > 5 * 365:
                    raise ValueError(
                        f"Consumption dates {start_date} - {end_date} must be within the past 5 years."
                    )

                # Check that electricity bill periods are between 20 & 45 days
                longest_bill_period = 45  # days
                shortest_bill_period = 20  # days
                if fuel.ConsumptionType.Energy.FuelType == FuelType.ELECTRICITY.value:
                    if (end_date - start_date).days > longest_bill_period:
                        raise ValueError(
                            f"Electricity consumption bill period {start_date} - {end_date} cannot be longer than {longest_bill_period} days."
                        )
                    if (end_date - start_date).days < shortest_bill_period:
                        raise ValueError(
                            f"Electricity consumption bill period {start_date} - {end_date} cannot be shorter than {shortest_bill_period} days."
                        )

<<<<<<< HEAD
    def run_ga_search(
        self, population_size=None, generations=None, cxpb=None, mutpb=None, num_proc=None
    ):
=======
    def run_ga_search(self, population_size=None, generations=None, cxpb=None, mutpb=None):
        print(f"Running GA search algorithm for '{Path(self.hpxml_filepath).name}'...")

>>>>>>> 87cd1733
        all_temp_dirs = set()
        best_dirs_by_gen = []
        cfg = self.ga_config
        population_size = cfg["genetic_algorithm"]["population_size"]
        generations = cfg["genetic_algorithm"]["generations"]
        bias_error_threshold = cfg["genetic_algorithm"]["bias_error_threshold"]
        abs_error_elec_threshold = cfg["genetic_algorithm"]["abs_error_elec_threshold"]
        abs_error_fuel_threshold = cfg["genetic_algorithm"]["abs_error_fuel_threshold"]
        cxpb = cfg["genetic_algorithm"]["crossover_probability"]
        mutpb = cfg["genetic_algorithm"]["mutation_probability"]
        misc_load_pct_choices = cfg["value_choices"]["misc_load_pct_choices"]
        air_leakage_pct_choices = cfg["value_choices"]["air_leakage_pct_choices"]
        hvac_eff_pct_choices = cfg["value_choices"]["hvac_eff_pct_choices"]
        roof_r_value_pct_choices = cfg["value_choices"]["roof_r_value_pct_choices"]
        ceiling_r_value_pct_choices = cfg["value_choices"]["ceiling_r_value_pct_choices"]
        above_ground_walls_r_value_pct_choices = cfg["value_choices"][
            "above_ground_walls_r_value_pct_choices"
        ]
        below_ground_walls_r_value_pct_choices = cfg["value_choices"][
            "below_ground_walls_r_value_pct_choices"
        ]
        slab_r_value_pct_choices = cfg["value_choices"]["slab_r_value_pct_choices"]
        floor_r_value_pct_choices = cfg["value_choices"]["floor_r_value_pct_choices"]
        heating_setpoint_choices = cfg["value_choices"]["heating_setpoint_choices"]
        cooling_setpoint_choices = cfg["value_choices"]["cooling_setpoint_choices"]
        water_heater_efficiency_pct_choices = cfg["value_choices"][
            "water_heater_efficiency_pct_choices"
        ]
        water_fixtures_usage_pct_choices = cfg["value_choices"]["water_fixtures_usage_pct_choices"]
        window_u_factor_pct_choices = cfg["value_choices"]["window_u_factor_pct_choices"]
        window_shgc_pct_choices = cfg["value_choices"]["window_shgc_pct_choices"]
        appliance_usage_pct_choices = cfg["value_choices"]["appliance_usage_pct_choices"]
        lighting_load_pct_choices = cfg["value_choices"]["lighting_load_pct_choices"]

        def evaluate(individual):
            try:
                (
                    misc_load_pct_change,
                    heating_setpoint_offset,
                    cooling_setpoint_offset,
                    air_leakage_pct_change,
                    heating_efficiency_pct_change,
                    cooling_efficiency_pct_change,
                    roof_r_value_pct_change,
                    ceiling_r_value_pct_change,
                    above_ground_walls_r_value_pct_change,
                    below_ground_walls_r_value_pct_change,
                    slab_r_value_pct_change,
                    floor_r_value_pct_change,
                    water_heater_efficiency_pct_change,
                    water_fixtures_usage_pct_change,
                    window_u_factor_pct_change,
                    window_shgc_pct_change,
                    appliance_usage_pct_change,
                    lighting_load_pct_change,
                ) = individual
                temp_output_dir = Path(
                    tempfile.mkdtemp(prefix=f"calib_test_{uuid.uuid4().hex[:6]}_")
                )
                mod_hpxml_path = temp_output_dir / "modified.xml"
                arguments = {
                    "xml_file_path": str(self.hpxml_filepath),
                    "save_file_path": str(mod_hpxml_path),
                    "heating_setpoint_offset": heating_setpoint_offset,
                    "cooling_setpoint_offset": cooling_setpoint_offset,
                    "misc_load_pct_change": misc_load_pct_change,
                    "air_leakage_pct_change": air_leakage_pct_change,
                    "heating_efficiency_pct_change": heating_efficiency_pct_change,
                    "cooling_efficiency_pct_change": cooling_efficiency_pct_change,
                    "roof_r_value_pct_change": roof_r_value_pct_change,
                    "ceiling_r_value_pct_change": ceiling_r_value_pct_change,
                    "above_ground_walls_r_value_pct_change": above_ground_walls_r_value_pct_change,
                    "below_ground_walls_r_value_pct_change": below_ground_walls_r_value_pct_change,
                    "slab_r_value_pct_change": slab_r_value_pct_change,
                    "floor_r_value_pct_change": floor_r_value_pct_change,
                    "water_heater_efficiency_pct_change": water_heater_efficiency_pct_change,
                    "water_fixtures_usage_pct_change": water_fixtures_usage_pct_change,
                    "window_u_factor_pct_change": window_u_factor_pct_change,
                    "window_shgc_pct_change": window_shgc_pct_change,
                    "appliance_usage_pct_change": appliance_usage_pct_change,
                    "lighting_load_pct_change": lighting_load_pct_change,
                }

                temp_osw = Path(temp_output_dir / "modify_hpxml.osw")
                create_measure_input_file(arguments, temp_osw)

                app(["modify-xml", str(temp_osw)])
                app(
                    [
                        "run-sim",
                        str(mod_hpxml_path),
                        "--output-dir",
                        str(temp_output_dir),
                        "--output-format",
                        "json",
                    ]
                )

                output_file = temp_output_dir / "run" / "results_annual.json"
                simulation_results = self.get_model_results(json_results_path=output_file)
                normalized_consumption = self.get_normalized_consumption_per_bill()
                comparison = self.compare_results(normalized_consumption, simulation_results)

                bias_error_penalties = []
                for fuel_type, metrics in comparison.items():
                    for end_use, bias_error in metrics["Bias Error"].items():
                        bias_error_penalty = max(0, abs(bias_error)) ** 2
                        # if absolute error is within the bpi2400 criteria, relax the penalty
                        if abs_error_within_threshold(
                            fuel_type,
                            abs(metrics["Absolute Error"][end_use]),
                            abs_error_elec_threshold,
                            abs_error_fuel_threshold,
                        ):
                            penalty_relaxation_factor = 0.2
                            bias_error_penalty *= penalty_relaxation_factor

                        bias_error_penalties.append(bias_error_penalty)

                total_score = sum(bias_error_penalties)

                return (total_score,), comparison, temp_output_dir

            except Exception as e:
                logger.error(f"Error evaluating individual {individual}: {e}")
                return (float("inf"),), {}, None

        def abs_error_within_threshold(
            fuel_type: str, abs_error: float, elec_threshold: float, fuel_threshold: float
        ) -> bool:
            if fuel_type == "electricity":
                return abs(abs_error) <= elec_threshold
            else:
                return abs(abs_error) <= fuel_threshold

        def create_measure_input_file(arguments: dict, output_file_path: str):
            data = {
                "run_directory": str(Path(arguments["save_file_path"]).parent),
                "measure_paths": [str(Path(__file__).resolve().parent.parent / "measures")],
                "steps": [{"measure_dir_name": "ModifyXML", "arguments": arguments}],
            }
            Path(output_file_path).parent.mkdir(parents=True, exist_ok=True)
            with open(output_file_path, "w", encoding="utf-8") as f:
                json.dump(data, f, indent=2)

        def diversity(pop):
            return len({tuple(ind) for ind in pop}) / len(pop)

        toolbox = base.Toolbox()
        toolbox.register("attr_misc_load_pct_change", random.choice, misc_load_pct_choices)
        toolbox.register("attr_heating_setpoint_offset", random.choice, heating_setpoint_choices)
        toolbox.register("attr_cooling_setpoint_offset", random.choice, cooling_setpoint_choices)
        toolbox.register("attr_air_leakage_pct_change", random.choice, air_leakage_pct_choices)
        toolbox.register("attr_heating_efficiency_pct_change", random.choice, hvac_eff_pct_choices)
        toolbox.register("attr_cooling_efficiency_pct_change", random.choice, hvac_eff_pct_choices)
        toolbox.register("attr_roof_r_value_pct_change", random.choice, roof_r_value_pct_choices)
        toolbox.register(
            "attr_ceiling_r_value_pct_change", random.choice, ceiling_r_value_pct_choices
        )
        toolbox.register(
            "attr_above_ground_walls_r_value_pct_change",
            random.choice,
            above_ground_walls_r_value_pct_choices,
        )
        toolbox.register(
            "attr_below_ground_walls_r_value_pct_change",
            random.choice,
            below_ground_walls_r_value_pct_choices,
        )
        toolbox.register("attr_slab_r_value_pct_change", random.choice, slab_r_value_pct_choices)
        toolbox.register("attr_floor_r_value_pct_change", random.choice, floor_r_value_pct_choices)
        toolbox.register(
            "attr_water_heater_efficiency_pct_change",
            random.choice,
            water_heater_efficiency_pct_choices,
        )
        toolbox.register(
            "attr_water_fixtures_usage_pct_change", random.choice, water_fixtures_usage_pct_choices
        )
        toolbox.register(
            "attr_window_u_factor_pct_change", random.choice, window_u_factor_pct_choices
        )
        toolbox.register("attr_window_shgc_pct_change", random.choice, window_shgc_pct_choices)
        toolbox.register(
            "attr_appliance_usage_pct_change", random.choice, appliance_usage_pct_choices
        )
        toolbox.register("attr_lighting_load_pct_change", random.choice, lighting_load_pct_choices)
        toolbox.register(
            "individual",
            tools.initRepeat,
            creator.Individual,
            (
                toolbox.attr_misc_load_pct_change,
                toolbox.attr_heating_setpoint_offset,
                toolbox.attr_cooling_setpoint_offset,
                toolbox.attr_air_leakage_pct_change,
                toolbox.attr_heating_efficiency_pct_change,
                toolbox.attr_cooling_efficiency_pct_change,
                toolbox.attr_roof_r_value_pct_change,
                toolbox.attr_ceiling_r_value_pct_change,
                toolbox.attr_above_ground_walls_r_value_pct_change,
                toolbox.attr_below_ground_walls_r_value_pct_change,
                toolbox.attr_slab_r_value_pct_change,
                toolbox.attr_floor_r_value_pct_change,
                toolbox.attr_water_heater_efficiency_pct_change,
                toolbox.attr_water_fixtures_usage_pct_change,
                toolbox.attr_window_u_factor_pct_change,
                toolbox.attr_window_shgc_pct_change,
                toolbox.attr_appliance_usage_pct_change,
                toolbox.attr_lighting_load_pct_change,
            ),
            n=18,
        )

        def generate_random_individual():
            return creator.Individual(
                [
                    random.choice(misc_load_pct_choices),
                    random.choice(heating_setpoint_choices),
                    random.choice(cooling_setpoint_choices),
                    random.choice(air_leakage_pct_choices),
                    random.choice(hvac_eff_pct_choices),
                    random.choice(hvac_eff_pct_choices),
                    random.choice(roof_r_value_pct_choices),
                    random.choice(ceiling_r_value_pct_choices),
                    random.choice(above_ground_walls_r_value_pct_choices),
                    random.choice(below_ground_walls_r_value_pct_choices),
                    random.choice(slab_r_value_pct_choices),
                    random.choice(floor_r_value_pct_choices),
                    random.choice(water_heater_efficiency_pct_choices),
                    random.choice(water_fixtures_usage_pct_choices),
                    random.choice(window_u_factor_pct_choices),
                    random.choice(window_shgc_pct_choices),
                    random.choice(appliance_usage_pct_choices),
                    random.choice(lighting_load_pct_choices),
                ]
            )

        toolbox.register("individual", generate_random_individual)
        toolbox.register("population", tools.initRepeat, list, toolbox.individual)
        toolbox.register("evaluate", evaluate)
        toolbox.register("mate", tools.cxUniform, indpb=cxpb)

        # Define parameter-to-choices mapping for mutation
        param_choices_map = {
            0: misc_load_pct_choices,
            1: heating_setpoint_choices,
            2: cooling_setpoint_choices,
            3: air_leakage_pct_choices,
            4: hvac_eff_pct_choices,
            5: hvac_eff_pct_choices,
            6: roof_r_value_pct_choices,
            7: ceiling_r_value_pct_choices,
            8: above_ground_walls_r_value_pct_choices,
            9: below_ground_walls_r_value_pct_choices,
            10: slab_r_value_pct_choices,
            11: floor_r_value_pct_choices,
            12: water_heater_efficiency_pct_choices,
            13: water_fixtures_usage_pct_choices,
            14: window_u_factor_pct_choices,
            15: window_shgc_pct_choices,
            16: appliance_usage_pct_choices,
            17: lighting_load_pct_choices,
        }

        worst_end_uses_by_gen = []

        end_use_param_map = {
            "electricity_heating": [1, 3, 4, 6, 7, 8, 10, 14, 15],
            "electricity_cooling": [2, 3, 5, 6, 7, 8, 10, 14, 15],
            "electricity_baseload": [0, 16, 17],
            "natural_gas_heating": [1, 3, 4, 6, 7, 8, 10, 14, 15],
            "natural_gas_baseload": [12, 13],
        }

        def get_worst_bias_end_use(comparison):
            max_bias = -float("inf")
            worst_end_use_key = None
            for fuel_type, metrics in comparison.items():
                for end_use, bias in metrics["Bias Error"].items():
                    abs_bias = abs(bias)
                    key = f"{fuel_type}_{end_use}"
                    if abs_bias > max_bias:
                        max_bias = abs_bias
                        worst_end_use_key = key
            return worst_end_use_key

        def adaptive_mutation(individual):
            mutation_indices = set()

            if worst_end_uses_by_gen:
                worst_end_use = worst_end_uses_by_gen[-1]
                impacted_indices = end_use_param_map.get(worst_end_use, [])
                if impacted_indices:
                    mutation_indices.update(
                        random.sample(impacted_indices, min(len(impacted_indices), 2))
                    )

            while len(mutation_indices) < random.randint(3, 6):
                mutation_indices.add(random.randint(0, len(individual) - 1))

            for i in mutation_indices:
                current_val = individual[i]
                choices = [val for val in param_choices_map[i] if val != current_val]
                if choices:
                    individual[i] = random.choice(choices)
            return (individual,)

        toolbox.register("mutate", adaptive_mutation)
        toolbox.register("select", tools.selTournament, tournsize=2)

<<<<<<< HEAD
        if num_proc is None:
            num_proc = multiprocessing.cpu_count() - 1

        with Pool(num_proc) as pool:
=======
        terminated_early = False

        with Pool(maxtasksperchild=1) as pool:
>>>>>>> 87cd1733
            toolbox.register("map", pool.map)
            pop = toolbox.population(n=population_size)
            hall_of_fame = tools.HallOfFame(1)
            stats = tools.Statistics(lambda ind: ind.fitness.values[0])  # noqa: PD011
            stats.register("min", min)
            stats.register("avg", lambda x: sum(x) / len(x))

            logbook = tools.Logbook()
            logbook.header = ["gen", "nevals", "min", "avg", "diversity"]

            best_bias_series = {}
            best_abs_series = {}

            # Initial evaluation
            invalid_ind = [ind for ind in pop if not ind.fitness.valid]
            fitnesses = toolbox.map(toolbox.evaluate, invalid_ind)
            for ind, (fit, comp, temp_dir) in zip(invalid_ind, fitnesses):
                ind.fitness.values = fit
                ind.comparison = comp
                ind.temp_output_dir = temp_dir
                if temp_dir is not None:
                    all_temp_dirs.add(temp_dir)

            hall_of_fame.update(pop)
            best_ind = tools.selBest(pop, 1)[0]
            best_dirs_by_gen.append(getattr(best_ind, "temp_output_dir", None))

            # Save best individual bias/abs errors
            best_comp = best_ind.comparison
            for end_use, metrics in best_comp.items():
                for fuel_type, bias_error in metrics["Bias Error"].items():
                    key = f"{end_use}_{fuel_type}"
                    best_bias_series.setdefault(key, []).append(bias_error)
                for fuel_type, abs_error in metrics["Absolute Error"].items():
                    key = f"{end_use}_{fuel_type}"
                    best_abs_series.setdefault(key, []).append(abs_error)

            # Log generation 0
            record = stats.compile(pop)
            record.update({f"bias_error_{k}": v[-1] for k, v in best_bias_series.items()})
            record.update({f"abs_error_{k}": v[-1] for k, v in best_abs_series.items()})
            record["best_individual"] = list(best_ind)
            record["diversity"] = diversity(pop)
            logbook.record(gen=0, nevals=len(invalid_ind), **record)
            print(logbook.stream)

            for gen in range(1, generations + 1):
                # Elitism: Copy the best individuals
                elite = [copy.deepcopy(ind) for ind in tools.selBest(pop, k=1)]

                # Generate offspring
                offspring = algorithms.varAnd(pop, toolbox, cxpb=cxpb, mutpb=mutpb)

                # Evaluate offspring
                invalid_ind = [ind for ind in offspring if not ind.fitness.valid]
                fitnesses = toolbox.map(toolbox.evaluate, invalid_ind)
                for ind, (fit, comp, temp_dir) in zip(invalid_ind, fitnesses):
                    ind.fitness.values = fit
                    ind.comparison = comp
                    ind.temp_output_dir = temp_dir
                    all_temp_dirs.add(temp_dir)

                # Select next generation (excluding elites), then add elites
                if invalid_ind:
                    worst_key = get_worst_bias_end_use(invalid_ind[0].comparison)
                    worst_end_uses_by_gen.append(worst_key)

                pop = toolbox.select(offspring, population_size - len(elite))
                pop.extend(elite)

                # Update Hall of Fame and stats
                hall_of_fame.update(pop)
                best_ind = tools.selBest(pop, 1)[0]
                best_dirs_by_gen.append(getattr(best_ind, "temp_output_dir", None))

                # Save hall of fame bias/abs errors
                best_comp = best_ind.comparison
                for end_use, metrics in best_comp.items():
                    for fuel_type, bias_error in metrics["Bias Error"].items():
                        key = f"{end_use}_{fuel_type}"
                        best_bias_series.setdefault(key, []).append(bias_error)
                    for fuel_type, abs_error in metrics["Absolute Error"].items():
                        key = f"{end_use}_{fuel_type}"
                        best_abs_series.setdefault(key, []).append(abs_error)

                record = stats.compile(pop)
                record.update(
                    {f"bias_error_{k}": best_bias_series[k][-1] for k in best_bias_series}
                )
                record.update({f"abs_error_{k}": best_abs_series[k][-1] for k in best_abs_series})
                record["best_individual"] = list(best_ind)
                record["diversity"] = diversity(pop)
                logbook.record(gen=gen, nevals=len(invalid_ind), **record)
                print(logbook.stream)

                # Early termination conditions
                def meets_termination_criteria(comparison):
                    all_bias_err_limit_met = True
                    all_abs_err_limit_met = True
                    for fuel_type, metrics in comparison.items():
                        for end_use in metrics["Bias Error"]:
                            bias_err = metrics["Bias Error"][end_use]
                            abs_err = metrics["Absolute Error"][end_use]

                            # Check bias error
                            if abs(bias_err) > bias_error_threshold:
                                all_bias_err_limit_met = False

                            # Check absolute error
                            if not abs_error_within_threshold(
                                fuel_type,
                                abs_err,
                                abs_error_elec_threshold,
                                abs_error_fuel_threshold,
                            ):
                                all_abs_err_limit_met = False

                    return all_bias_err_limit_met or all_abs_err_limit_met

                if meets_termination_criteria(best_comp):
                    print(f"Early stopping: termination criteria met at generation {gen}")
                    terminated_early = True
                    break

        best_individual = hall_of_fame[0]

        # Cleanup
        time.sleep(0.5)
        for temp_dir in all_temp_dirs:
            if temp_dir and Path(temp_dir).exists():
                shutil.rmtree(temp_dir, ignore_errors=True)

        if terminated_early:
            print(
                "GA search has completed early: A solution satisfying error thresholds was found."
            )
        else:
            print(
                "GA search has completed. However, no solution was found that satisfies the bias error "
                "and absolute error thresholds before reaching the maximum number of generations."
            )

        return best_individual, pop, logbook, best_bias_series, best_abs_series<|MERGE_RESOLUTION|>--- conflicted
+++ resolved
@@ -683,15 +683,11 @@
                             f"Electricity consumption bill period {start_date} - {end_date} cannot be shorter than {shortest_bill_period} days."
                         )
 
-<<<<<<< HEAD
     def run_ga_search(
         self, population_size=None, generations=None, cxpb=None, mutpb=None, num_proc=None
     ):
-=======
-    def run_ga_search(self, population_size=None, generations=None, cxpb=None, mutpb=None):
         print(f"Running GA search algorithm for '{Path(self.hpxml_filepath).name}'...")
 
->>>>>>> 87cd1733
         all_temp_dirs = set()
         best_dirs_by_gen = []
         cfg = self.ga_config
@@ -1003,16 +999,12 @@
         toolbox.register("mutate", adaptive_mutation)
         toolbox.register("select", tools.selTournament, tournsize=2)
 
-<<<<<<< HEAD
+        terminated_early = False
+
         if num_proc is None:
             num_proc = multiprocessing.cpu_count() - 1
 
-        with Pool(num_proc) as pool:
-=======
-        terminated_early = False
-
-        with Pool(maxtasksperchild=1) as pool:
->>>>>>> 87cd1733
+        with Pool(processes=num_proc, maxtasksperchild=1) as pool:
             toolbox.register("map", pool.map)
             pop = toolbox.population(n=population_size)
             hall_of_fame = tools.HallOfFame(1)
