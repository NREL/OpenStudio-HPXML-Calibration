--- conflicted
+++ resolved
@@ -66,11 +66,7 @@
                 FuelType.WOOD,
                 FuelType.WOOD_PELLETS,
             ):
-<<<<<<< HEAD
-                continue  # Do not attempt weather regression for delivered fuels or non-conditioning fuels
-=======
                 continue  # Delivered fuels have a separate calibration process: simplified_annual_usage()
->>>>>>> 7ec49ccc
 
             def _calculate_wrapped_total(row):
                 """Extract the epw_daily rows that correspond to the bill month
@@ -535,11 +531,8 @@
         now = dt.now()
         building = self.hpxml.get_building()
         consumptions = self.hpxml.get_consumptions()
-<<<<<<< HEAD
         heating_fuels, cooling_fuels = self.hpxml.get_fuel_types()
         conditioning_fuels = heating_fuels | cooling_fuels
-=======
->>>>>>> 7ec49ccc
 
         # Check that the building doesn't have PV
         try:
@@ -617,7 +610,6 @@
                         "Only one section per fuel type is allowed."
                     )
                 fuel_type_to_consumption[fuel_type] = consumption_elem
-<<<<<<< HEAD
 
         # Check that electricity consumption is present in at least one section
         if not any(
@@ -629,19 +621,6 @@
                 "Please provide electricity consumption data in the HPXML file."
             )
 
-=======
-
-        # Check that electricity consumption is present in at least one section
-        if not any(
-            getattr(fuel.ConsumptionType.Energy, "FuelType", None) == FuelType.ELECTRICITY.value
-            for _, fuel in all_fuels
-        ):
-            raise ValueError(
-                "Electricity consumption is required for calibration. "
-                "Please provide electricity consumption data in the HPXML file."
-            )
-
->>>>>>> 7ec49ccc
         # Check that for each fuel, all periods are consecutive, non-overlapping, and valid
         for _, fuel in all_fuels:
             details = getattr(fuel, "ConsumptionDetail", [])
@@ -710,16 +689,11 @@
             first_start = _parse_dt(details[0].StartDateTime)
             last_end = _parse_dt(details[-1].EndDateTime)
 
-<<<<<<< HEAD
             # Total covered span must meet min_days (if the fuel is used for space conditioning)
             if (
                 fuel.ConsumptionType.Energy.FuelType in conditioning_fuels
                 and (last_end - first_start).days < min_days
             ):
-=======
-            # Total covered span must meet min_days
-            if (last_end - first_start).days < min_days:
->>>>>>> 7ec49ccc
                 return False
 
             # Most recent bill must be within allowed age
