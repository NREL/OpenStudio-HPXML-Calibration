import copy
import json
import math
import multiprocessing
import random
import shutil
import statistics
import tempfile
import time
import uuid
from datetime import datetime as dt
from datetime import timedelta
from pathlib import Path

import pandas as pd
from deap import algorithms, base, creator, tools
from loguru import logger
from pathos.multiprocessing import ProcessingPool as Pool

from openstudio_hpxml_calibration import app
from openstudio_hpxml_calibration.hpxml import FuelType, HpxmlDoc
from openstudio_hpxml_calibration.modify_hpxml import set_consumption_on_hpxml
from openstudio_hpxml_calibration.units import convert_units
from openstudio_hpxml_calibration.utils import _load_config
from openstudio_hpxml_calibration.weather_normalization.degree_days import (
    calculate_annual_degree_days,
)
from openstudio_hpxml_calibration.weather_normalization.inverse_model import InverseModel
from openstudio_hpxml_calibration.weather_normalization.regression import Bpi2400ModelFitError

# Ensure the creator is only created once
if "FitnessMin" not in creator.__dict__:
    creator.create("FitnessMin", base.Fitness, weights=(-1.0,))
if "Individual" not in creator.__dict__:
    creator.create("Individual", list, fitness=creator.FitnessMin)

global_seed = 2025
random.seed(global_seed)


def init_worker(seed):
    worker_id = (
        multiprocessing.current_process()._identity[0]
        if multiprocessing.current_process()._identity
        else 0
    )
    random.seed(seed + worker_id)


class Calibrate:
    def __init__(
        self,
        original_hpxml_filepath: Path,
        csv_bills_filepath: Path | None = None,
        config_filepath: Path | None = None,
    ):
        self.hpxml_filepath = Path(original_hpxml_filepath).resolve()
        self.hpxml = HpxmlDoc(Path(original_hpxml_filepath).resolve())
        self.ga_config = _load_config(config_filepath)

        if csv_bills_filepath:
            logger.debug(f"Adding utility data from {csv_bills_filepath} to hpxml")
            self.hpxml = set_consumption_on_hpxml(self.hpxml, csv_bills_filepath)

        self.hpxml.hpxml_data_error_checking(self.ga_config)

    def get_normalized_consumption_per_bill(self) -> dict[FuelType, pd.DataFrame]:
        """
        Get the normalized consumption for the building.

        Returns:
            dict: A dictionary containing dataframes for the normalized consumption by end use and fuel type, in mbtu.
        """

        normalized_consumption = {}
        # InverseModel is not applicable to delivered fuels, so we only use it for electricity and natural gas
        self.inv_model = InverseModel(self.hpxml, user_config=self.ga_config)
        for fuel_type, bills in self.inv_model.bills_by_fuel_type.items():
            if fuel_type in (
                FuelType.FUEL_OIL,
                FuelType.PROPANE,
                FuelType.WOOD,
                FuelType.WOOD_PELLETS,
            ):
                continue  # Delivered fuels have a separate calibration process: simplified_annual_usage()

            def _calculate_wrapped_total(row):
                """Extract the epw_daily rows that correspond to the bill month

                Search by row index because epw_daily is just 365 entries without dates
                """
                start = row["start_day_of_year"]
                end = row["end_day_of_year"]

                if start <= end:
                    subset = epw_daily_mbtu.iloc[start:end].sum()
                else:
                    # handle bills that wrap around the end of the year
                    part1 = epw_daily_mbtu.iloc[start:].sum()
                    part2 = epw_daily_mbtu.iloc[0:end].sum()
                    subset = pd.concat(objs=[part1, part2])
                    subset = subset[~subset.index.duplicated()]

                return subset

            try:
                predicted_daily_btu = self.inv_model.predict_epw_daily(fuel_type=fuel_type)
                epw_daily_kbtu = convert_units(x=predicted_daily_btu, from_="btu", to_="kbtu")

                epw_daily_mbtu = convert_units(epw_daily_kbtu, from_="kbtu", to_="mbtu")

                normalized_consumption[fuel_type.value] = pd.DataFrame(
                    data=bills.apply(_calculate_wrapped_total, axis=1)
                )
                normalized_consumption[fuel_type.value]["start_date"] = bills["start_date"]
                normalized_consumption[fuel_type.value]["end_date"] = bills["end_date"]
            except Bpi2400ModelFitError:
                continue

        return normalized_consumption

    def get_model_results(self, json_results_path: Path) -> dict[str, dict[str, float]]:
        """
        Retrieve annual energy usage from the HPXML model.

        Args:
            annual_json_results_path (Path): Path to the JSON file containing annual results from the HPXML model

        Returns:
            dict[str, dict[str, float]]: A dict of dicts containing the model results for each fuel type by end use in mbtu (because the annual results are in mbtu).
        """

        results = json.loads(json_results_path.read_text())
        if "Time" in results:
            raise ValueError(f"your file {json_results_path} is not an annual results file")

        model_output = {
            "electricity": {},
            "natural gas": {},
            "propane": {},
            "fuel oil": {},
            "wood cord": {},
            "wood pellets": {},
            "coal": {},
        }

        for end_use, consumption in results["End Use"].items():
            fuel_type = end_use.split(":")[0].lower().strip()
            # ignore electricity usage for heating (fans/pumps) when electricity is not the fuel type for any heating system
            if (
                fuel_type == "electricity"
                and "Heating" in end_use
                and FuelType.ELECTRICITY.value not in self.hpxml.get_fuel_types()["heating"]
            ):
                continue
            if "Heating" in end_use:
                model_output[fuel_type]["heating"] = round(
                    number=(model_output[fuel_type].get("heating", 0) + consumption), ndigits=3
                )
            elif "Cooling" in end_use:
                model_output[fuel_type]["cooling"] = round(
                    number=(model_output[fuel_type].get("cooling", 0) + consumption), ndigits=3
                )
            else:
                model_output[fuel_type]["baseload"] = round(
                    number=(model_output[fuel_type].get("baseload", 0) + consumption), ndigits=3
                )

        return model_output

    def compare_results(
        self, normalized_consumption: dict[str, pd.DataFrame], annual_model_results
    ) -> dict[str, dict[str, dict[str, float]]]:
        """
        Compare the normalized consumption with the model results.

        Args:
            normalized_consumption (dict): Normalized consumption data (mbtu)
            annual_model_results (dict): Model results data (mbtu)

        Returns:
            dict: A dictionary containing the comparison results:
            "{
                <fuel_type>: {
                    "Bias Error": {
                        <load_type - heating/cooling/baseline>: <percentage error>
                    },
                    "Absolute Error": {
                        <load_type - heating/cooling/baseline>: <error in mbtu or kWh>
                    }
                },
                <fuel_type>: {...}
            }"
        """

        # Build annual normalized bill consumption dicts
        annual_normalized_bill_consumption = {}
        for fuel_type, consumption in normalized_consumption.items():
            annual_normalized_bill_consumption[fuel_type] = {}
            for end_use in ["heating", "cooling", "baseload"]:
                if (
                    end_use not in annual_model_results[fuel_type]
                    or annual_model_results[fuel_type][end_use] == 0.0
                ):
                    continue
                annual_normalized_bill_consumption[fuel_type][end_use] = (
                    consumption[end_use].sum().round(1)
                )

        comparison_results = {}

        # combine the annual normalized bill consumption with the model results
        for model_fuel_type, disagg_results in annual_model_results.items():
            if model_fuel_type in annual_normalized_bill_consumption:
                comparison_results[model_fuel_type] = {"Bias Error": {}, "Absolute Error": {}}
                for load_type in disagg_results:
                    if load_type not in annual_normalized_bill_consumption[model_fuel_type]:
                        continue

                    disagg_result = disagg_results[load_type]
                    if model_fuel_type == "electricity":
                        # All results from simulation and normalized bills are in mbtu.
                        # convert electric loads from mbtu to kWh for bpi2400
                        annual_normalized_bill_consumption[model_fuel_type][load_type] = (
                            convert_units(
                                annual_normalized_bill_consumption[model_fuel_type][load_type],
                                from_="mbtu",
                                to_="kwh",
                            )
                        )
                        disagg_result = convert_units(disagg_result, from_="mbtu", to_="kwh")

                    # Calculate error levels
                    if annual_normalized_bill_consumption[model_fuel_type][load_type] == 0:
                        comparison_results[model_fuel_type]["Bias Error"][load_type] = float("nan")
                    else:
                        comparison_results[model_fuel_type]["Bias Error"][load_type] = round(
                            (
                                (
                                    annual_normalized_bill_consumption[model_fuel_type][load_type]
                                    - disagg_result
                                )
                                / annual_normalized_bill_consumption[model_fuel_type][load_type]
                            )
                            * 100,
                            1,
                        )
                    comparison_results[model_fuel_type]["Absolute Error"][load_type] = round(
                        abs(
                            annual_normalized_bill_consumption[model_fuel_type][load_type]
                            - disagg_result
                        ),
                        1,
                    )

        return comparison_results

    def simplified_annual_usage(
        self, model_results: dict, delivered_consumption, fuel_type: str
    ) -> dict:
        total_period_tmy_dd, total_period_actual_dd = calculate_annual_degree_days(self.hpxml)

        comparison_results = {}
        if isinstance(model_results, str):
            model_results = json.loads(model_results)

        measured_consumption = 0.0
        fuel_unit_type = delivered_consumption.ConsumptionType.Energy.UnitofMeasure
        if delivered_consumption.ConsumptionType.Energy.FuelType == fuel_type:
            first_bill_date = delivered_consumption.ConsumptionDetail[0].StartDateTime
            last_bill_date = delivered_consumption.ConsumptionDetail[-1].EndDateTime
            first_bill_date = dt.strptime(str(first_bill_date), "%Y-%m-%dT%H:%M:%S")
            last_bill_date = dt.strptime(str(last_bill_date), "%Y-%m-%dT%H:%M:%S")
            num_days = (last_bill_date - first_bill_date + timedelta(days=1)).days
            for period_consumption in delivered_consumption.ConsumptionDetail:
                measured_consumption += float(period_consumption.Consumption)
            # logger.debug(
            #     f"Measured {fuel_type} consumption: {measured_consumption:,.2f} {fuel_unit_type}"
            # )
            if fuel_unit_type == "gal" and fuel_type == FuelType.FUEL_OIL.value:
                fuel_unit_type = f"{fuel_unit_type}_fuel_oil"
            elif fuel_unit_type == "gal" and fuel_type == FuelType.PROPANE.value:
                fuel_unit_type = f"{fuel_unit_type}_propane"
            elif fuel_unit_type == "therms":
                fuel_unit_type = "therm"
        measured_consumption = convert_units(measured_consumption, str(fuel_unit_type), "mBtu")

        modeled_baseload = model_results[fuel_type].get("baseload", 0)
        modeled_heating = model_results[fuel_type].get("heating", 0)
        modeled_cooling = model_results[fuel_type].get("cooling", 0)
        total_modeled_usage = modeled_baseload + modeled_heating + modeled_cooling

        baseload_fraction = modeled_baseload / total_modeled_usage
        heating_fraction = modeled_heating / total_modeled_usage
        cooling_fraction = modeled_cooling / total_modeled_usage

        baseload = baseload_fraction * (num_days / 365)
        heating = heating_fraction * (
            total_period_actual_dd[fuel_type]["HDD65F"] / total_period_tmy_dd[fuel_type]["HDD65F"]
        )
        cooling = cooling_fraction * (
            total_period_actual_dd[fuel_type]["CDD65F"] / total_period_tmy_dd[fuel_type]["CDD65F"]
        )

        annual_delivered_fuel_usage = measured_consumption / (baseload + heating + cooling)
        # logger.debug(f"annual_delivered_fuel_usage: {annual_delivered_fuel_usage:,.2f} mBtu")

        normalized_annual_baseload = annual_delivered_fuel_usage * baseload_fraction
        normalized_annual_heating = annual_delivered_fuel_usage * heating_fraction
        normalized_annual_cooling = annual_delivered_fuel_usage * cooling_fraction

        baseload_bias_error = (
            ((normalized_annual_baseload - modeled_baseload) / normalized_annual_baseload) * 100
            if normalized_annual_baseload
            else 0
        )
        heating_bias_error = (
            ((normalized_annual_heating - modeled_heating) / normalized_annual_heating) * 100
            if normalized_annual_heating
            else 0
        )
        cooling_bias_error = (
            ((normalized_annual_cooling - modeled_cooling) / normalized_annual_cooling) * 100
            if normalized_annual_cooling
            else 0
        )

        baseload_absolute_error = abs(normalized_annual_baseload - modeled_baseload)
        heating_absolute_error = abs(normalized_annual_heating - modeled_heating)
        cooling_absolute_error = abs(normalized_annual_cooling - modeled_cooling)

        comparison_results[fuel_type] = {
            "Bias Error": {
                "baseload": round(baseload_bias_error, 2),
                "heating": round(heating_bias_error, 2),
                "cooling": round(cooling_bias_error, 2),
            },
            "Absolute Error": {
                "baseload": round(baseload_absolute_error, 2),
                "heating": round(heating_absolute_error, 2),
                "cooling": round(cooling_absolute_error, 2),
            },
        }
        normalized_annual_end_uses = {
            "baseload": round(normalized_annual_baseload, 2),
            "heating": round(normalized_annual_heating, 2),
            "cooling": round(normalized_annual_cooling, 2),
        }
        return comparison_results, normalized_annual_end_uses

    def _process_calibration_results(
        self, simulation_results, normalized_consumption_per_bill, for_summary=False
    ):
        """
        Processes calibration results based on simulation data and consumption data.
        This function handles both the evaluation of a single individual and
        the construction of the regression model summary.
        """
        comparison = {}
        summary = {}
        delivered_fuels = (
            FuelType.FUEL_OIL.value,
            FuelType.PROPANE.value,
            FuelType.WOOD.value,
            FuelType.WOOD_PELLETS.value,
        )
        consumptions = self.hpxml.get_consumptions()

        for consumption in consumptions:
            for fuel_info in consumption.ConsumptionDetails.ConsumptionInfo:
                fuel = fuel_info.ConsumptionType.Energy.FuelType.text

                if fuel in delivered_fuels:
                    simplified_results, normalized_annual_end_uses = self.simplified_annual_usage(
                        simulation_results, fuel_info, fuel
                    )
                    comparison[fuel] = simplified_results.get(fuel, {})
                    if for_summary:
                        summary[fuel] = {
                            "calibration_type": "simplified",
                            "consumption": normalized_annual_end_uses,
                        }
                else:
                    try:
                        # detailed calibration logic
                        if for_summary:
                            for (
                                reg_model_fuel,
                                reg_model,
                            ) in self.inv_model.regression_models.items():
                                if fuel == reg_model_fuel.value:
                                    end_use_sums = (
                                        normalized_consumption_per_bill[fuel]
                                        .get(["baseload", "heating", "cooling"], 0)
                                        .sum()
                                        .to_dict()
                                    )
                                    summary[fuel] = {
                                        "calibration_type": "detailed",
                                        "model_type": getattr(reg_model, "MODEL_NAME", None),
                                        "cvrmse": getattr(reg_model, "cvrmse", None),
                                        "consumption": end_use_sums,
                                    }
                        else:
                            comparison.update(
                                self.compare_results(
                                    normalized_consumption_per_bill, simulation_results
                                )
                            )

                    except Bpi2400ModelFitError:
                        logger.info(
                            "Could not normalize consumption to weather with sufficient accuracy. Switching to simplified calibration technique."
                        )
                        simplified_results, normalized_annual_end_uses = (
                            self.simplified_annual_usage(simulation_results, fuel_info, fuel)
                        )
                        comparison[fuel] = simplified_results.get(fuel, {})
                        if for_summary:
                            summary[fuel] = {
                                "calibration_type": "simplified",
                                "consumption": normalized_annual_end_uses,
                            }

        return comparison, summary

<<<<<<< HEAD
    def create_measure_input_file(
        self, arguments: dict, output_file_path: str, measure_path: str | None = None
    ):
        if measure_path is None:
            measure_path = str(Path(__file__).resolve().parent.parent / "measures")
        data = {
            "run_directory": str(Path(arguments["save_file_path"]).parent),
            "measure_paths": [measure_path],
            "steps": [{"measure_dir_name": "ModifyXML", "arguments": arguments}],
        }
        Path(output_file_path).parent.mkdir(parents=True, exist_ok=True)
        with open(output_file_path, "w", encoding="utf-8") as f:
            json.dump(data, f, indent=2)

    def run_ga_search(
=======
    def run_search(
>>>>>>> 94414053
        self,
        population_size=None,
        generations=None,
        cxpb=None,
        mutpb=None,
        num_proc=None,
        output_filepath=None,
        save_all_results=False,
    ):
        print(f"Running search algorithm for '{Path(self.hpxml_filepath).name}'...")

        all_temp_dirs = set()
        best_dirs_by_gen = []
        cfg = self.ga_config
        population_size = cfg["genetic_algorithm"]["population_size"]
        generations = cfg["genetic_algorithm"]["generations"]
        bias_error_threshold = cfg["acceptance_criteria"]["bias_error_threshold"]
        abs_error_elec_threshold = cfg["acceptance_criteria"]["abs_error_elec_threshold"]
        abs_error_fuel_threshold = cfg["acceptance_criteria"]["abs_error_fuel_threshold"]
        cxpb = cfg["genetic_algorithm"]["crossover_probability"]
        mutpb = cfg["genetic_algorithm"]["mutation_probability"]
        misc_load_multiplier_choices = cfg["value_choices"]["misc_load_multiplier_choices"]
        air_leakage_multiplier_choices = cfg["value_choices"]["air_leakage_multiplier_choices"]
        heating_efficiency_multiplier_choices = cfg["value_choices"][
            "heating_efficiency_multiplier_choices"
        ]
        cooling_efficiency_multiplier_choices = cfg["value_choices"][
            "cooling_efficiency_multiplier_choices"
        ]
        roof_r_value_multiplier_choices = cfg["value_choices"]["roof_r_value_multiplier_choices"]
        ceiling_r_value_multiplier_choices = cfg["value_choices"][
            "ceiling_r_value_multiplier_choices"
        ]
        above_ground_walls_r_value_multiplier_choices = cfg["value_choices"][
            "above_ground_walls_r_value_multiplier_choices"
        ]
        below_ground_walls_r_value_multiplier_choices = cfg["value_choices"][
            "below_ground_walls_r_value_multiplier_choices"
        ]
        slab_r_value_multiplier_choices = cfg["value_choices"]["slab_r_value_multiplier_choices"]
        floor_r_value_multiplier_choices = cfg["value_choices"]["floor_r_value_multiplier_choices"]
        heating_setpoint_offset_choices = cfg["value_choices"]["heating_setpoint_offset_choices"]
        cooling_setpoint_offset_choices = cfg["value_choices"]["cooling_setpoint_offset_choices"]
        water_heater_efficiency_multiplier_choices = cfg["value_choices"][
            "water_heater_efficiency_multiplier_choices"
        ]
        water_fixtures_usage_multiplier_choices = cfg["value_choices"][
            "water_fixtures_usage_multiplier_choices"
        ]
        window_u_factor_multiplier_choices = cfg["value_choices"][
            "window_u_factor_multiplier_choices"
        ]
        window_shgc_multiplier_choices = cfg["value_choices"]["window_shgc_multiplier_choices"]
        appliance_usage_multiplier_choices = cfg["value_choices"][
            "appliance_usage_multiplier_choices"
        ]
        lighting_load_multiplier_choices = cfg["value_choices"]["lighting_load_multiplier_choices"]

        normalized_consumption_per_bill = self.get_normalized_consumption_per_bill()

        def evaluate(individual):
            try:
                (
                    misc_load_multiplier,
                    heating_setpoint_offset,
                    cooling_setpoint_offset,
                    air_leakage_multiplier,
                    heating_efficiency_multiplier,
                    cooling_efficiency_multiplier,
                    roof_r_value_multiplier,
                    ceiling_r_value_multiplier,
                    above_ground_walls_r_value_multiplier,
                    below_ground_walls_r_value_multiplier,
                    slab_r_value_multiplier,
                    floor_r_value_multiplier,
                    water_heater_efficiency_multiplier,
                    water_fixtures_usage_multiplier,
                    window_u_factor_multiplier,
                    window_shgc_multiplier,
                    appliance_usage_multiplier,
                    lighting_load_multiplier,
                ) = individual
                temp_output_dir = Path(
                    tempfile.mkdtemp(prefix=f"calib_test_{uuid.uuid4().hex[:6]}_")
                )
                mod_hpxml_path = temp_output_dir / "modified.xml"
                arguments = {
                    "xml_file_path": str(self.hpxml_filepath),
                    "save_file_path": str(mod_hpxml_path),
                    "misc_load_multiplier": misc_load_multiplier,
                    "heating_setpoint_offset": heating_setpoint_offset,
                    "cooling_setpoint_offset": cooling_setpoint_offset,
                    "air_leakage_multiplier": air_leakage_multiplier,
                    "heating_efficiency_multiplier": heating_efficiency_multiplier,
                    "cooling_efficiency_multiplier": cooling_efficiency_multiplier,
                    "roof_r_value_multiplier": roof_r_value_multiplier,
                    "ceiling_r_value_multiplier": ceiling_r_value_multiplier,
                    "above_ground_walls_r_value_multiplier": above_ground_walls_r_value_multiplier,
                    "below_ground_walls_r_value_multiplier": below_ground_walls_r_value_multiplier,
                    "slab_r_value_multiplier": slab_r_value_multiplier,
                    "floor_r_value_multiplier": floor_r_value_multiplier,
                    "water_heater_efficiency_multiplier": water_heater_efficiency_multiplier,
                    "water_fixtures_usage_multiplier": water_fixtures_usage_multiplier,
                    "window_u_factor_multiplier": window_u_factor_multiplier,
                    "window_shgc_multiplier": window_shgc_multiplier,
                    "appliance_usage_multiplier": appliance_usage_multiplier,
                    "lighting_load_multiplier": lighting_load_multiplier,
                }

                temp_osw = Path(temp_output_dir / "modify_hpxml.osw")
                self.create_measure_input_file(arguments, temp_osw)

                app(["modify-xml", str(temp_osw)])
                app(
                    [
                        "run-sim",
                        str(mod_hpxml_path),
                        "--output-dir",
                        str(temp_output_dir),
                        "--output-format",
                        "json",
                    ]
                )

                output_file = temp_output_dir / "run" / "results_annual.json"
                simulation_results = self.get_model_results(json_results_path=output_file)
                comparison, _ = self._process_calibration_results(
                    simulation_results, normalized_consumption_per_bill
                )

                for model_fuel_type, result in comparison.items():
                    bias_error_criteria = self.ga_config["acceptance_criteria"][
                        "bias_error_threshold"
                    ]
                    if model_fuel_type == "electricity":
                        absolute_error_criteria = self.ga_config["acceptance_criteria"][
                            "abs_error_elec_threshold"
                        ]
                    else:
                        absolute_error_criteria = self.ga_config["acceptance_criteria"][
                            "abs_error_fuel_threshold"
                        ]
                    for load_type in result["Bias Error"]:
                        if abs(result["Bias Error"][load_type]) > bias_error_criteria:
                            logger.debug(
                                f"Bias error for {model_fuel_type} {load_type} is {result['Bias Error'][load_type]} but the limit is +/- {bias_error_criteria}"
                            )
                        if abs(result["Absolute Error"][load_type]) > absolute_error_criteria:
                            logger.debug(
                                f"Absolute error for {model_fuel_type} {load_type} is {result['Absolute Error'][load_type]} but the limit is +/- {absolute_error_criteria}"
                            )

                combined_error_penalties = []
                for fuel_type, metrics in comparison.items():
                    for end_use, bias_error in metrics["Bias Error"].items():
                        if math.isnan(bias_error) or math.isnan(metrics["Absolute Error"][end_use]):
                            continue  # Skip NaN values

                        bias_err = abs(bias_error)
                        abs_err = abs(metrics["Absolute Error"][end_use])

                        log_bias_err = math.log1p(bias_err)  # log1p to avoid log(0)
                        log_abs_err = math.log1p(abs_err)

                        bias_error_penalty = max(0, log_bias_err) ** 2
                        abs_error_penalty = max(0, log_abs_err) ** 2
                        combined_error_penalty = bias_error_penalty + abs_error_penalty

                        combined_error_penalties.append(combined_error_penalty)

                total_score = sum(combined_error_penalties)

                return (
                    (total_score,),
                    comparison,
                    temp_output_dir,
                    simulation_results,
                )

            except Exception as e:
                logger.error(f"Error evaluating individual {individual}: {e}")
                return (float("inf"),), {}, None

        def abs_error_within_threshold(
            fuel_type: str, abs_error: float, elec_threshold: float, fuel_threshold: float
        ) -> bool:
            if fuel_type == "electricity":
                return abs(abs_error) <= elec_threshold
            else:
                return abs(abs_error) <= fuel_threshold

        def diversity(pop):
            return len({tuple(ind) for ind in pop}) / len(pop)

        def calc_stats(values):
            if not values:
                return {"min": None, "max": None, "median": None, "std": None}
            return {
                "min": min(values),
                "max": max(values),
                "median": statistics.median(values),
                "std": statistics.pstdev(values) if len(values) > 1 else 0.0,
            }

        def meets_termination_criteria(comparison):
            all_bias_err_limit_met = True
            all_abs_err_limit_met = True
            for fuel_type, metrics in comparison.items():
                for end_use in metrics["Bias Error"]:
                    bias_err = metrics["Bias Error"][end_use]
                    abs_err = metrics["Absolute Error"][end_use]

                    # Check bias error
                    if abs(bias_err) > bias_error_threshold:
                        all_bias_err_limit_met = False

                    # Check absolute error
                    if not abs_error_within_threshold(
                        fuel_type,
                        abs_err,
                        abs_error_elec_threshold,
                        abs_error_fuel_threshold,
                    ):
                        all_abs_err_limit_met = False

            return all_bias_err_limit_met or all_abs_err_limit_met

        toolbox = base.Toolbox()
        toolbox.register("attr_misc_load_multiplier", random.choice, misc_load_multiplier_choices)
        toolbox.register(
            "attr_heating_setpoint_offset", random.choice, heating_setpoint_offset_choices
        )
        toolbox.register(
            "attr_cooling_setpoint_offset", random.choice, cooling_setpoint_offset_choices
        )
        toolbox.register(
            "attr_air_leakage_multiplier", random.choice, air_leakage_multiplier_choices
        )
        toolbox.register(
            "attr_heating_efficiency_multiplier",
            random.choice,
            heating_efficiency_multiplier_choices,
        )
        toolbox.register(
            "attr_cooling_efficiency_multiplier",
            random.choice,
            cooling_efficiency_multiplier_choices,
        )
        toolbox.register(
            "attr_roof_r_value_multiplier", random.choice, roof_r_value_multiplier_choices
        )
        toolbox.register(
            "attr_ceiling_r_value_multiplier", random.choice, ceiling_r_value_multiplier_choices
        )
        toolbox.register(
            "attr_above_ground_walls_r_value_multiplier",
            random.choice,
            above_ground_walls_r_value_multiplier_choices,
        )
        toolbox.register(
            "attr_below_ground_walls_r_value_multiplier",
            random.choice,
            below_ground_walls_r_value_multiplier_choices,
        )
        toolbox.register(
            "attr_slab_r_value_multiplier", random.choice, slab_r_value_multiplier_choices
        )
        toolbox.register(
            "attr_floor_r_value_multiplier", random.choice, floor_r_value_multiplier_choices
        )
        toolbox.register(
            "attr_water_heater_efficiency_multiplier",
            random.choice,
            water_heater_efficiency_multiplier_choices,
        )
        toolbox.register(
            "attr_water_fixtures_usage_multiplier",
            random.choice,
            water_fixtures_usage_multiplier_choices,
        )
        toolbox.register(
            "attr_window_u_factor_multiplier", random.choice, window_u_factor_multiplier_choices
        )
        toolbox.register(
            "attr_window_shgc_multiplier", random.choice, window_shgc_multiplier_choices
        )
        toolbox.register(
            "attr_appliance_usage_multiplier", random.choice, appliance_usage_multiplier_choices
        )
        toolbox.register(
            "attr_lighting_load_multiplier", random.choice, lighting_load_multiplier_choices
        )
        toolbox.register(
            "individual",
            tools.initRepeat,
            creator.Individual,
            (
                toolbox.attr_misc_load_multiplier,
                toolbox.attr_heating_setpoint_offset,
                toolbox.attr_cooling_setpoint_offset,
                toolbox.attr_air_leakage_multiplier,
                toolbox.attr_heating_efficiency_multiplier,
                toolbox.attr_cooling_efficiency_multiplier,
                toolbox.attr_roof_r_value_multiplier,
                toolbox.attr_ceiling_r_value_multiplier,
                toolbox.attr_above_ground_walls_r_value_multiplier,
                toolbox.attr_below_ground_walls_r_value_multiplier,
                toolbox.attr_slab_r_value_multiplier,
                toolbox.attr_floor_r_value_multiplier,
                toolbox.attr_water_heater_efficiency_multiplier,
                toolbox.attr_water_fixtures_usage_multiplier,
                toolbox.attr_window_u_factor_multiplier,
                toolbox.attr_window_shgc_multiplier,
                toolbox.attr_appliance_usage_multiplier,
                toolbox.attr_lighting_load_multiplier,
            ),
            n=18,
        )

        def create_seed_individual():
            return creator.Individual(
                [
                    1,  # misc_load_multiplier
                    0,  # heating_setpoint_offset
                    0,  # cooling_setpoint_offset
                    1,  # air_leakage_multiplier
                    1,  # heating_efficiency_multiplier
                    1,  # cooling_efficiency_multiplier
                    1,  # roof_r_value_multiplier
                    1,  # ceiling_r_value_multiplier
                    1,  # above_ground_walls_r_value_multiplier
                    1,  # below_ground_walls_r_value_multiplier
                    1,  # slab_r_value_multiplier
                    1,  # floor_r_value_multiplier
                    1,  # water_heater_efficiency_multiplier
                    1,  # water_fixtures_usage_multiplier
                    1,  # window_u_factor_multiplier
                    1,  # window_shgc_multiplier
                    1,  # appliance_usage_multiplier
                    1,  # lighting_load_multiplier
                ]
            )

        def generate_random_individual():
            return creator.Individual(
                [
                    random.choice(misc_load_multiplier_choices),
                    random.choice(heating_setpoint_offset_choices),
                    random.choice(cooling_setpoint_offset_choices),
                    random.choice(air_leakage_multiplier_choices),
                    random.choice(heating_efficiency_multiplier_choices),
                    random.choice(cooling_efficiency_multiplier_choices),
                    random.choice(roof_r_value_multiplier_choices),
                    random.choice(ceiling_r_value_multiplier_choices),
                    random.choice(above_ground_walls_r_value_multiplier_choices),
                    random.choice(below_ground_walls_r_value_multiplier_choices),
                    random.choice(slab_r_value_multiplier_choices),
                    random.choice(floor_r_value_multiplier_choices),
                    random.choice(water_heater_efficiency_multiplier_choices),
                    random.choice(water_fixtures_usage_multiplier_choices),
                    random.choice(window_u_factor_multiplier_choices),
                    random.choice(window_shgc_multiplier_choices),
                    random.choice(appliance_usage_multiplier_choices),
                    random.choice(lighting_load_multiplier_choices),
                ]
            )

        def is_existing_home(individual, param_choices_map):
            return all(
                val == 1
                for key, val in zip(param_choices_map.keys(), individual)
                if "multiplier" in key
            ) and all(
                val == 0
                for key, val in zip(param_choices_map.keys(), individual)
                if "offset" in key
            )

        toolbox.register("individual", generate_random_individual)
        toolbox.register("population", tools.initRepeat, list, toolbox.individual)
        toolbox.register("evaluate", evaluate)
        toolbox.register("mate", tools.cxUniform, indpb=cxpb)

        # Define parameter-to-choices mapping for mutation
        param_choices_map = {
            "misc_load_multiplier": misc_load_multiplier_choices,
            "heating_setpoint_offset": heating_setpoint_offset_choices,
            "cooling_setpoint_offset": cooling_setpoint_offset_choices,
            "air_leakage_multiplier": air_leakage_multiplier_choices,
            "heating_efficiency_multiplier": heating_efficiency_multiplier_choices,
            "cooling_efficiency_multiplier": cooling_efficiency_multiplier_choices,
            "roof_r_value_multiplier": roof_r_value_multiplier_choices,
            "ceiling_r_value_multiplier": ceiling_r_value_multiplier_choices,
            "above_ground_walls_r_value_multiplier": above_ground_walls_r_value_multiplier_choices,
            "below_ground_walls_r_value_multiplier": below_ground_walls_r_value_multiplier_choices,
            "slab_r_value_multiplier": slab_r_value_multiplier_choices,
            "floor_r_value_multiplier": floor_r_value_multiplier_choices,
            "water_heater_efficiency_multiplier": water_heater_efficiency_multiplier_choices,
            "water_fixtures_usage_multiplier": water_fixtures_usage_multiplier_choices,
            "window_u_factor_multiplier": window_u_factor_multiplier_choices,
            "window_shgc_multiplier": window_shgc_multiplier_choices,
            "appliance_usage_multiplier": appliance_usage_multiplier_choices,
            "lighting_load_multiplier": lighting_load_multiplier_choices,
        }

        worst_end_uses_by_gen = []

        end_use_param_map = {
            "electricity_heating": [
                "heating_setpoint_offset",
                "air_leakage_multiplier",
                "heating_efficiency_multiplier",
                "roof_r_value_multiplier",
                "ceiling_r_value_multiplier",
                "above_ground_walls_r_value_multiplier",
                "slab_r_value_multiplier",
                "window_u_factor_multiplier",
                "window_shgc_multiplier",
            ],
            "electricity_cooling": [
                "cooling_setpoint_offset",
                "air_leakage_multiplier",
                "cooling_efficiency_multiplier",
                "roof_r_value_multiplier",
                "ceiling_r_value_multiplier",
                "above_ground_walls_r_value_multiplier",
                "slab_r_value_multiplier",
                "window_u_factor_multiplier",
                "window_shgc_multiplier",
            ],
            "electricity_baseload": [
                "misc_load_multiplier",
                "appliance_usage_multiplier",
                "lighting_load_multiplier",
            ],
            "natural_gas_heating": [
                "heating_setpoint_offset",
                "air_leakage_multiplier",
                "heating_efficiency_multiplier",
                "roof_r_value_multiplier",
                "ceiling_r_value_multiplier",
                "above_ground_walls_r_value_multiplier",
                "slab_r_value_multiplier",
                "window_u_factor_multiplier",
                "window_shgc_multiplier",
            ],
            "natural_gas_baseload": [
                "water_heater_efficiency_multiplier",
                "water_fixtures_usage_multiplier",
            ],
        }

        param_names = list(param_choices_map.keys())
        name_to_index = {name: idx for idx, name in enumerate(param_names)}
        index_to_name = {idx: name for name, idx in name_to_index.items()}

        def get_worst_abs_err_end_use(comparison):
            max_abs_err = -float("inf")
            worst_end_use_key = None
            for fuel_type, metrics in comparison.items():
                for end_use, abs_err in metrics["Absolute Error"].items():
                    key = f"{fuel_type}_{end_use}"
                    if abs(abs_err) > max_abs_err:
                        max_abs_err = abs(abs_err)
                        worst_end_use_key = key
            return worst_end_use_key

        def adaptive_mutation(individual):
            mutation_indices = set()

            if worst_end_uses_by_gen:
                worst_end_use = worst_end_uses_by_gen[-1]
                impacted_param_names = end_use_param_map.get(worst_end_use, [])
                if impacted_param_names:
                    impacted_indices = [
                        name_to_index[n] for n in impacted_param_names if n in name_to_index
                    ]
                    if impacted_indices:
                        mutation_indices.update(
                            random.sample(impacted_indices, min(len(impacted_indices), 2))
                        )

            while len(mutation_indices) < random.randint(3, 6):
                mutation_indices.add(random.randint(0, len(individual) - 1))

            for i in mutation_indices:
                current_val = individual[i]
                param_name = index_to_name[i]
                choices = [val for val in param_choices_map[param_name] if val != current_val]
                if choices:
                    individual[i] = random.choice(choices)
            return (individual,)

        toolbox.register("mutate", adaptive_mutation)
        toolbox.register("select", tools.selTournament, tournsize=2)

        terminated_early = False

        if num_proc is None:
            num_proc = multiprocessing.cpu_count() - 1

        with Pool(
            processes=num_proc,
            maxtasksperchild=15,
            initializer=init_worker,
            initargs=(global_seed,),
        ) as pool:
            toolbox.register("map", pool.map)
            pop = toolbox.population(n=population_size - 1)
            pop.append(create_seed_individual())  # Add existing model as seed individual
            hall_of_fame = tools.HallOfFame(1)
            stats = tools.Statistics(lambda ind: ind.fitness.values[0])  # noqa: PD011
            stats.register("min", min)
            stats.register("avg", lambda x: sum(x) / len(x))

            logbook = tools.Logbook()
            logbook.header = ["gen", "nevals", "min", "avg", "diversity"]

            best_bias_series = {}
            best_abs_series = {}

            # Initial evaluation
            invalid_ind = [ind for ind in pop if not ind.fitness.valid]
            fitnesses = toolbox.map(toolbox.evaluate, invalid_ind)
            for ind, (fit, comp, temp_dir, sim_results) in zip(invalid_ind, fitnesses):
                ind.fitness.values = fit
                ind.comparison = comp
                ind.temp_output_dir = temp_dir
                ind.sim_results = sim_results
                if temp_dir is not None:
                    all_temp_dirs.add(temp_dir)

            # Save all individual hpxmls
            if temp_dir is not None and Path(temp_dir).exists():
                gen_dir = output_filepath / "gen_0"
                gen_dir.mkdir(parents=True, exist_ok=True)
                shutil.copy(
                    temp_dir / "modified.xml",
                    gen_dir / f"ind_{uuid.uuid4().hex[:6]}.xml",
                )

            # Update Hall of Fame and stats
            hall_of_fame.update(pop)
            best_ind = tools.selBest(pop, 1)[0]
            best_dirs_by_gen.append(getattr(best_ind, "temp_output_dir", None))

            # Save best individual bias/abs errors
            best_comp = best_ind.comparison
            for end_use, metrics in best_comp.items():
                for fuel_type, bias_error in metrics["Bias Error"].items():
                    key = f"{end_use}_{fuel_type}"
                    best_bias_series.setdefault(key, []).append(bias_error)
                for fuel_type, abs_error in metrics["Absolute Error"].items():
                    key = f"{end_use}_{fuel_type}"
                    best_abs_series.setdefault(key, []).append(abs_error)

            # Parameter statistics
            param_stats = {
                pname: {
                    "min": min(values := [ind[i] for ind in pop]),
                    "max": max(values),
                    "median": statistics.median(values),
                    "std": statistics.pstdev(values) if len(values) > 1 else 0.0,
                }
                for i, pname in index_to_name.items()
            }

            # Simulation result statistics
            sim_result_stats = {}
            all_results = {
                ind.temp_output_dir.stem: ind.sim_results
                for ind in pop
                if hasattr(ind, "sim_results")
            }
            if all_results:
                fuel_enduse_keys = {
                    (fuel_type, end_use)
                    for r in all_results.values()
                    for fuel_type, end_uses in r.items()
                    for end_use in end_uses
                }
                for fuel_type, end_use in fuel_enduse_keys:
                    vals = [
                        r[fuel_type][end_use]
                        for r in all_results.values()
                        if fuel_type in r and end_use in r[fuel_type]
                    ]
                    if vals:
                        sim_result_stats[f"{fuel_type}_{end_use}"] = calc_stats(vals)

            # Log generation 0
            record = stats.compile(pop)
            record.update({f"bias_error_{k}": v[-1] for k, v in best_bias_series.items()})
            record.update({f"abs_error_{k}": v[-1] for k, v in best_abs_series.items()})
            record["best_individual"] = json.dumps(dict(zip(param_choices_map.keys(), best_ind)))
            record["best_individual_sim_results"] = json.dumps(best_ind.sim_results)
            record["diversity"] = diversity(pop)
            record["parameter_choice_stats"] = json.dumps(param_stats)
            record["simulation_result_stats"] = json.dumps(sim_result_stats)
            if save_all_results:
                record["all_simulation_results"] = json.dumps(all_results)
            logbook.record(gen=0, nevals=len(invalid_ind), **record)
            print(logbook.stream)

            # Store existing home (seed individual) results
            existing_home_results = {}
            for ind in pop:
                if is_existing_home(ind, param_choices_map):
                    existing_home_results["existing_home"] = json.dumps(
                        dict(zip(param_choices_map.keys(), ind))
                    )
                    existing_home_results["existing_home_sim_results"] = json.dumps(ind.sim_results)
                    break

            # Construct weather-normalized regression model summary
            _, weather_norm_regression_models = self._process_calibration_results(
                existing_home_results["existing_home_sim_results"],
                normalized_consumption_per_bill,
                for_summary=True,
            )

            for gen in range(1, generations + 1):
                print(f"Running {len(pop)} simulations for search generation {gen}...")

                # Elitism: Copy the best individuals
                elite = [copy.deepcopy(ind) for ind in tools.selBest(pop, k=1)]

                # Generate offspring
                offspring = algorithms.varAnd(pop, toolbox, cxpb=cxpb, mutpb=mutpb)

                # Evaluate offspring
                invalid_ind = [ind for ind in offspring if not ind.fitness.valid]
                fitnesses = toolbox.map(toolbox.evaluate, invalid_ind)
                for ind, (fit, comp, temp_dir, sim_results) in zip(invalid_ind, fitnesses):
                    ind.fitness.values = fit
                    ind.comparison = comp
                    ind.temp_output_dir = temp_dir
                    ind.sim_results = sim_results
                    all_temp_dirs.add(temp_dir)

                # Select next generation (excluding elites), then add elites
                if invalid_ind:
                    worst_key = get_worst_abs_err_end_use(invalid_ind[0].comparison)
                    worst_end_uses_by_gen.append(worst_key)

                pop = toolbox.select(offspring, population_size - len(elite))
                pop.extend(elite)

                # Save all individual hpxmls
                if temp_dir is not None and Path(temp_dir).exists():
                    gen_dir = output_filepath / f"gen_{gen}"
                    gen_dir.mkdir(parents=True, exist_ok=True)
                    shutil.copy(
                        temp_dir / "modified.xml",
                        gen_dir / f"ind_{uuid.uuid4().hex[:6]}.xml",
                    )

                # Update Hall of Fame and stats
                hall_of_fame.update(pop)
                best_ind = tools.selBest(pop, 1)[0]
                best_dirs_by_gen.append(getattr(best_ind, "temp_output_dir", None))

                # Save hall of fame bias/abs errors
                best_comp = best_ind.comparison
                for end_use, metrics in best_comp.items():
                    for fuel_type, bias_error in metrics["Bias Error"].items():
                        key = f"{end_use}_{fuel_type}"
                        best_bias_series.setdefault(key, []).append(bias_error)
                    for fuel_type, abs_error in metrics["Absolute Error"].items():
                        key = f"{end_use}_{fuel_type}"
                        best_abs_series.setdefault(key, []).append(abs_error)

                # Parameter statistics
                param_stats = {
                    pname: {
                        "min": min(values := [ind[i] for ind in pop]),
                        "max": max(values),
                        "median": statistics.median(values),
                        "std": statistics.pstdev(values) if len(values) > 1 else 0.0,
                    }
                    for i, pname in index_to_name.items()
                }

                # Simulation result statistics
                sim_result_stats = {}
                all_results = {
                    ind.temp_output_dir.stem: ind.sim_results
                    for ind in pop
                    if hasattr(ind, "sim_results")
                }
                if all_results:
                    fuel_enduse_keys = {
                        (fuel_type, end_use)
                        for r in all_results.values()
                        for fuel_type, end_uses in r.items()
                        for end_use in end_uses
                    }
                    for fuel_type, end_use in fuel_enduse_keys:
                        vals = [
                            r[fuel_type][end_use]
                            for r in all_results.values()
                            if fuel_type in r and end_use in r[fuel_type]
                        ]
                        if vals:
                            sim_result_stats[f"{fuel_type}_{end_use}"] = calc_stats(vals)

                # Log the current generation
                record = stats.compile(pop)
                record.update({f"bias_error_{k}": v[-1] for k, v in best_bias_series.items()})
                record.update({f"abs_error_{k}": v[-1] for k, v in best_abs_series.items()})
                record["best_individual"] = json.dumps(
                    dict(zip(param_choices_map.keys(), best_ind))
                )
                record["best_individual_sim_results"] = json.dumps(best_ind.sim_results)
                record["diversity"] = diversity(pop)
                record["parameter_choice_stats"] = json.dumps(param_stats)
                record["simulation_result_stats"] = json.dumps(sim_result_stats)
                if save_all_results:
                    record["all_simulation_results"] = json.dumps(all_results)
                logbook.record(gen=gen, nevals=len(invalid_ind), **record)
                print(logbook.stream)

                # Early termination conditions
                if meets_termination_criteria(best_comp):
                    print(f"Early stopping: termination criteria met at generation {gen}")
                    terminated_early = True
                    break

        best_individual = hall_of_fame[0]
        best_individual_dict = dict(zip(param_choices_map.keys(), best_individual))

        best_individual_hpxml = best_individual.temp_output_dir / "modified.xml"
        if best_individual_hpxml.exists():
            shutil.copy(best_individual_hpxml, output_filepath / "best_individual.xml")

        # Cleanup
        time.sleep(0.5)
        for temp_dir in all_temp_dirs:
            if temp_dir and Path(temp_dir).exists():
                shutil.rmtree(temp_dir, ignore_errors=True)

        if terminated_early:
            print("Search has completed early: A solution satisfying error thresholds was found.")
        else:
            print(
                "Search has completed. However, no solution was found that satisfies the bias error "
                "and absolute error thresholds before reaching the maximum number of generations."
            )

        return (
            best_individual_dict,
            pop,
            logbook,
            best_bias_series,
            best_abs_series,
            weather_norm_regression_models,
            existing_home_results,
        )<|MERGE_RESOLUTION|>--- conflicted
+++ resolved
@@ -150,7 +150,8 @@
             if (
                 fuel_type == "electricity"
                 and "Heating" in end_use
-                and FuelType.ELECTRICITY.value not in self.hpxml.get_fuel_types()["heating"]
+                and FuelType.ELECTRICITY.value
+                not in self.hpxml.get_fuel_types()[0]  # heating fuels
             ):
                 continue
             if "Heating" in end_use:
@@ -424,7 +425,6 @@
 
         return comparison, summary
 
-<<<<<<< HEAD
     def create_measure_input_file(
         self, arguments: dict, output_file_path: str, measure_path: str | None = None
     ):
@@ -439,10 +439,7 @@
         with open(output_file_path, "w", encoding="utf-8") as f:
             json.dump(data, f, indent=2)
 
-    def run_ga_search(
-=======
     def run_search(
->>>>>>> 94414053
         self,
         population_size=None,
         generations=None,
