import copy
import json
import math
import multiprocessing
import random
import shutil
import tempfile
import time
import uuid
from datetime import datetime as dt
from datetime import timedelta
from pathlib import Path

import pandas as pd
from deap import algorithms, base, creator, tools
from loguru import logger
from pathos.multiprocessing import ProcessingPool as Pool

import openstudio_hpxml_calibration.weather_normalization.utility_data as ud
from openstudio_hpxml_calibration import app
from openstudio_hpxml_calibration.hpxml import FuelType, HpxmlDoc
from openstudio_hpxml_calibration.modify_hpxml import set_consumption_on_hpxml
from openstudio_hpxml_calibration.units import convert_units
from openstudio_hpxml_calibration.utils import _load_config
from openstudio_hpxml_calibration.weather_normalization.inverse_model import InverseModel

# Ensure the creator is only created once
if "FitnessMin" not in creator.__dict__:
    creator.create("FitnessMin", base.Fitness, weights=(-1.0,))
if "Individual" not in creator.__dict__:
    creator.create("Individual", list, fitness=creator.FitnessMin)


class Calibrate:
    def __init__(
        self,
        original_hpxml_filepath: Path,
        csv_bills_filepath: Path | None = None,
        config_filepath: Path | None = None,
    ):
        self.hpxml_filepath = Path(original_hpxml_filepath).resolve()
        self.hpxml = HpxmlDoc(Path(original_hpxml_filepath).resolve())
        self.ga_config = _load_config(config_filepath)

        if csv_bills_filepath:
            logger.info(f"Adding utility data from {csv_bills_filepath} to hpxml")
            self.hpxml = set_consumption_on_hpxml(self.hpxml, csv_bills_filepath)

        self.hpxml_data_error_checking()

    def get_normalized_consumption_per_bill(self) -> dict[FuelType, pd.DataFrame]:
        """
        Get the normalized consumption for the building.

        Returns:
            dict: A dictionary containing dataframes for the normalized consumption by end use and fuel type, in mbtu.
        """

        normalized_consumption = {}
        # InverseModel is not applicable to delivered fuels, so we only use it for electricity and natural gas
        self.inv_model = InverseModel(self.hpxml, user_config=self.ga_config)
        for fuel_type, bills in self.inv_model.bills_by_fuel_type.items():
            if fuel_type in (
                FuelType.FUEL_OIL,
                FuelType.PROPANE,
                FuelType.WOOD,
                FuelType.WOOD_PELLETS,
            ):
                continue  # Delivered fuels have a separate calibration process: simplified_annual_usage()

            def _calculate_wrapped_total(row):
                """Extract the epw_daily rows that correspond to the bill month

                Search by row index because epw_daily is just 365 entries without dates
                """
                start = row["start_day_of_year"]
                end = row["end_day_of_year"]

                if start <= end:
                    subset = epw_daily_mbtu.iloc[start:end].sum()
                else:
                    # handle bills that wrap around the end of the year
                    part1 = epw_daily_mbtu.iloc[start:].sum()
                    part2 = epw_daily_mbtu.iloc[0:end].sum()
                    subset = pd.concat(objs=[part1, part2])
                    subset = subset[~subset.index.duplicated()]

                return subset

            epw_daily = convert_units(
                x=self.inv_model.predict_epw_daily(fuel_type=fuel_type), from_="btu", to_="kbtu"
            )

            epw_daily_mbtu = convert_units(epw_daily, from_="kbtu", to_="mbtu")

            normalized_consumption[fuel_type.value] = pd.DataFrame(
                data=bills.apply(_calculate_wrapped_total, axis=1)
            )
            normalized_consumption[fuel_type.value]["start_date"] = bills["start_date"]
            normalized_consumption[fuel_type.value]["end_date"] = bills["end_date"]

        return normalized_consumption

    def get_model_results(self, json_results_path: Path) -> dict[str, dict[str, float]]:
        """
        Retrieve annual energy usage from the HPXML model.

        Args:
            annual_json_results_path (Path): Path to the JSON file containing annual results from the HPXML model

        Returns:
            dict[str, dict[str, float]]: A dict of dicts containing the model results for each fuel type by end use in mbtu (because the annual results are in mbtu).
        """

        results = json.loads(json_results_path.read_text())
        if "Time" in results:
            raise ValueError(f"your file {json_results_path} is not an annual results file")

        model_output = {
            "electricity": {},
            "natural gas": {},
            "propane": {},
            "fuel oil": {},
            "wood cord": {},
            "wood pellets": {},
            "coal": {},
        }

        for end_use, consumption in results["End Use"].items():
            fuel_type = end_use.split(":")[0].lower().strip()
            # ignore electricity usage for heating (fans/pumps) when electricity is not the fuel type for any heating system
            if (
                fuel_type == "electricity"
                and "Heating" in end_use
                and FuelType.ELECTRICITY.value
                not in self.hpxml.get_fuel_types()[0]  # heating fuels
            ):
                continue
            if "Heating" in end_use:
                model_output[fuel_type]["heating"] = round(
                    number=(model_output[fuel_type].get("heating", 0) + consumption), ndigits=3
                )
            elif "Cooling" in end_use:
                model_output[fuel_type]["cooling"] = round(
                    number=(model_output[fuel_type].get("cooling", 0) + consumption), ndigits=3
                )
            else:
                model_output[fuel_type]["baseload"] = round(
                    number=(model_output[fuel_type].get("baseload", 0) + consumption), ndigits=3
                )

        # TODO: Use bill date parts of this code to handle calibration by bill-period
        # Most of it can be scrapped. Adapt bill dates to the above style.

        # results = json.loads(json_results_path.read_text())
        # # if "Time" in results:
        # #     daily_results = results
        # model_output = {}
        # for fuel_type, bills in self.inv_model.bills_by_fuel_type.items():
        #     bill_dates = list(zip(bills["start_day_of_year"], bills["end_day_of_year"]))
        #     model_output[fuel_type.value] = {}
        #     for bill in bill_dates:
        #         # bill is a tuple of start_day_of_year and end_day_of_year of utility bill
        #         model_output[fuel_type.value][f"{bill}"] = {}
        #         for end_use, consumption_list in daily_results["End Use"].items():
        #             if "Heating" in end_use:
        #                 # if end_use.lower().startswith(fuel_type.value):
        #                 if "heating_energy" in model_output[fuel_type.value][f"{bill}"]:
        #                     if bill[0] > bill[1]:
        #                         # handle bills that wrap around the end of the year
        #                         model_output[fuel_type.value][f"{bill}"]["heating_energy"] += sum(
        #                             consumption_list[bill[0] : len(consumption_list)]
        #                         )
        #                         model_output[fuel_type.value][f"{bill}"]["heating_energy"] += sum(
        #                             consumption_list[0 : bill[1]]
        #                         )
        #                     else:
        #                         model_output[fuel_type.value][f"{bill}"]["heating_energy"] += sum(
        #                             consumption_list[bill[0] : bill[1]]
        #                         )
        #                 else:
        #                     if bill[0] > bill[1]:
        #                         # handle bills that wrap around the end of the year
        #                         model_output[fuel_type.value][f"{bill}"]["heating_energy"] = sum(
        #                             consumption_list[bill[0] : len(consumption_list)]
        #                         ) + sum(consumption_list[0 : bill[1]])
        #                     else:
        #                         model_output[fuel_type.value][f"{bill}"]["heating_energy"] = sum(
        #                             consumption_list[bill[0] : bill[1]]
        #                         )
        #             elif "Cooling" in end_use:
        #                 if "cooling_energy" in model_output[fuel_type.value][f"{bill}"]:
        #                     if bill[0] > bill[1]:
        #                         # handle bills that wrap around the end of the year
        #                         model_output[fuel_type.value][f"{bill}"]["cooling_energy"] += sum(
        #                             consumption_list[bill[0] : len(consumption_list)]
        #                         )
        #                         model_output[fuel_type.value][f"{bill}"]["cooling_energy"] += sum(
        #                             consumption_list[0 : bill[1]]
        #                         )
        #                     else:
        #                         model_output[fuel_type.value][f"{bill}"]["cooling_energy"] += sum(
        #                             consumption_list[bill[0] : bill[1]]
        #                         )
        #                 else:
        #                     if bill[0] > bill[1]:
        #                         # handle bills that wrap around the end of the year
        #                         model_output[fuel_type.value][f"{bill}"]["cooling_energy"] = sum(
        #                             consumption_list[bill[0] : len(consumption_list)]
        #                         ) + sum(consumption_list[0 : bill[1]])
        #                     else:
        #                         model_output[fuel_type.value][f"{bill}"]["cooling_energy"] = sum(
        #                             consumption_list[bill[0] : bill[1]]
        #                         )
        #             # elif "Hot Water" in end_use:
        #             #     if "hot_water_energy" in model_output[fuel_type.value][f"{bill}"]:
        #             #         model_output[fuel_type.value][f"{bill}"]["hot_water_energy"] += sum(
        #             #             consumption_list[bill[0] : bill[1]]
        #             #         )
        #             #     else:
        #             #         model_output[fuel_type.value][f"{bill}"]["hot_water_energy"] = sum(
        #             #             consumption_list[bill[0] : bill[1]]
        #             #         )
        #             # elif "Lighting" in end_use:
        #             #     if "lighting_energy" in model_output[fuel_type.value][f"{bill}"]:
        #             #         model_output[fuel_type.value][f"{bill}"]["lighting_energy"] += sum(
        #             #             consumption_list[bill[0] : bill[1]]
        #             #         )
        #             #     else:
        #             #         model_output[fuel_type.value][f"{bill}"]["lighting_energy"] = sum(
        #             #             consumption_list[bill[0] : bill[1]]
        #             #         )
        #             else:
        #                 if "other_energy" in model_output[fuel_type.value][f"{bill}"]:
        #                     if bill[0] > bill[1]:
        #                         # handle bills that wrap around the end of the year
        #                         model_output[fuel_type.value][f"{bill}"]["other_energy"] += sum(
        #                             consumption_list[bill[0] : len(consumption_list)]
        #                         )
        #                         model_output[fuel_type.value][f"{bill}"]["other_energy"] += sum(
        #                             consumption_list[0 : bill[1]]
        #                         )
        #                     else:
        #                         model_output[fuel_type.value][f"{bill}"]["other_energy"] += sum(
        #                             consumption_list[bill[0] : bill[1]]
        #                         )
        #                 else:
        #                     if bill[0] > bill[1]:
        #                         # handle bills that wrap around the end of the year
        #                         model_output[fuel_type.value][f"{bill}"]["other_energy"] = sum(
        #                             consumption_list[bill[0] : len(consumption_list)]
        #                         ) + sum(consumption_list[0 : bill[1]])
        #                     else:
        #                         model_output[fuel_type.value][f"{bill}"]["other_energy"] = sum(
        #                             consumption_list[bill[0] : bill[1]]
        #                         )

        # model_output_dfs = {}
        # for fuel_type, monthly_usage in model_output.items():
        #     monthly_usage_df = pd.DataFrame(monthly_usage)
        #     rows = []
        #     for col in monthly_usage_df.columns:
        #         # Parse the column name to get start_date and end_date
        #         start_date, end_date = literal_eval(col)
        #         row = {
        #             "heating_energy": monthly_usage_df.loc["heating_energy", col],
        #             "cooling_energy": monthly_usage_df.loc["cooling_energy", col],
        #             "other_energy": monthly_usage_df.loc["other_energy", col],
        #             "start_date": start_date,
        #             "end_date": end_date,
        #         }
        #         rows.append(row)

        #     reshaped_df = pd.DataFrame(
        #         rows,
        #         columns=[
        #             "heating_energy",
        #             "cooling_energy",
        #             "other_energy",
        #             "start_date",
        #             "end_date",
        #         ],
        #     ).reset_index(drop=True)
        #     model_output_dfs[f"{fuel_type}_df"] = reshaped_df

        return model_output

    def compare_results(
        self, normalized_consumption: dict[str, pd.DataFrame], annual_model_results
    ) -> dict[str, dict[str, dict[str, float]]]:
        """
        Compare the normalized consumption with the model results.

        Args:
            normalized_consumption (dict): Normalized consumption data (mbtu)
            annual_model_results (dict): Model results data (mbtu)

        Returns:
            dict: A dictionary containing the comparison results:
            "{
                <fuel_type>: {
                    "Bias Error": {
                        <load_type - heating/cooling/baseline>: <percentage error>
                    },
                    "Absolute Error": {
                        <load_type - heating/cooling/baseline>: <error in mbtu or kWh>
                    }
                },
                <fuel_type>: {...}
            }"
        """

        # TODO: prevent double-calculating when running multiple times in the same kernel session

        # Build annual normalized bill consumption dicts
        annual_normalized_bill_consumption = {}
        for fuel_type, consumption in normalized_consumption.items():
            annual_normalized_bill_consumption[fuel_type] = {}
            for end_use in ["heating", "cooling", "baseload"]:
                if (
                    end_use not in annual_model_results[fuel_type]
                    or annual_model_results[fuel_type][end_use] == 0.0
                ):
                    continue
                annual_normalized_bill_consumption[fuel_type][end_use] = (
                    consumption[end_use].sum().round(1)
                )

        comparison_results = {}

        # combine the annual normalized bill consumption with the model results
        for model_fuel_type, disagg_results in annual_model_results.items():
            if model_fuel_type in annual_normalized_bill_consumption:
                comparison_results[model_fuel_type] = {"Bias Error": {}, "Absolute Error": {}}
                for load_type in disagg_results:
                    if load_type not in annual_normalized_bill_consumption[model_fuel_type]:
                        continue

                    disagg_result = disagg_results[load_type]
                    if model_fuel_type == "electricity":
                        # All results from simulation and normalized bills are in mbtu.
                        # convert electric loads from mbtu to kWh for bpi2400
                        annual_normalized_bill_consumption[model_fuel_type][load_type] = (
                            convert_units(
                                annual_normalized_bill_consumption[model_fuel_type][load_type],
                                from_="mbtu",
                                to_="kwh",
                            )
                        )
                        disagg_result = convert_units(disagg_result, from_="mbtu", to_="kwh")

                    # Calculate error levels
                    if annual_normalized_bill_consumption[model_fuel_type][load_type] == 0:
                        comparison_results[model_fuel_type]["Bias Error"][load_type] = float("nan")
                    else:
                        comparison_results[model_fuel_type]["Bias Error"][load_type] = round(
                            (
                                (
                                    annual_normalized_bill_consumption[model_fuel_type][load_type]
                                    - disagg_result
                                )
                                / annual_normalized_bill_consumption[model_fuel_type][load_type]
                            )
                            * 100,
                            1,
                        )
                    comparison_results[model_fuel_type]["Absolute Error"][load_type] = round(
                        abs(
                            annual_normalized_bill_consumption[model_fuel_type][load_type]
                            - disagg_result
                        ),
                        1,
                    )

        return comparison_results

    def calculate_annual_degree_days(self) -> dict[str, float]:
        """Calculate annual heating and cooling degree days from TMY data and actual weather data.

        Returns:
            dict: A dictionary containing annual heating and cooling degree days for TMY weather data.
            dict: A dictionary containing annual heating and cooling degree days for actual weather data.
        """
        tmy_dry_bulb_temps_f = ud.calc_daily_dbs(self.hpxml).f
        bills_by_fuel_type, _, _ = ud.get_bills_from_hpxml(self.hpxml)
        lat, lon = self.hpxml.get_lat_lon()
        bill_tmy_degree_days = {}
        total_period_actual_dd = {}

        # Use day-of-year because TMY data contains multiple years
        tmy_temp_index_doy = tmy_dry_bulb_temps_f.index.dayofyear

        for fuel_type, bills in bills_by_fuel_type.items():
            if fuel_type not in (
                FuelType.FUEL_OIL,
                FuelType.PROPANE,
                FuelType.WOOD,
                FuelType.WOOD_PELLETS,
            ):
                continue  # Skip fuels that are not delivered fuels
            # format fuel type for dictionary keys
            fuel_type_name = fuel_type.name.lower().replace("_", " ")
            # Get degree days of actual weather during bill periods
            _, actual_temp_f = ud.join_bills_weather(bills, lat, lon)
            daily_actual_temps = actual_temp_f.resample("D").mean()
            actual_degree_days = ud.calc_heat_cool_degree_days(daily_actual_temps)
            actual_degree_days = {k: round(v) for k, v in actual_degree_days.items()}
            total_period_actual_dd[fuel_type_name] = actual_degree_days

            # Get degree days of TMY weather
            bill_results = []
            for _, row in bills.iterrows():
                start_doy = row["start_day_of_year"]
                end_doy = row["end_day_of_year"]

                # Handle bills that wrap around the end of the year
                if start_doy <= end_doy:
                    mask = (tmy_temp_index_doy >= start_doy) & (tmy_temp_index_doy <= end_doy)
                else:
                    mask = (tmy_temp_index_doy >= start_doy) | (tmy_temp_index_doy <= end_doy)

                # Select the dry bulb temperatures for the bill period
                bill_dry_bulbs_tmy = tmy_dry_bulb_temps_f[mask]
                tmy_degree_days = ud.calc_heat_cool_degree_days(bill_dry_bulbs_tmy)
                bill_results.append(
                    {
                        "start_date": row["start_date"],
                        "end_date": row["end_date"],
                        **tmy_degree_days,
                    }
                )
            bill_tmy_degree_days[fuel_type_name] = bill_results

        total_period_tmy_dd = {}
        for fuel, bill_list in bill_tmy_degree_days.items():
            hdd_total = round(sum(bill.get("HDD65F", 0) for bill in bill_list))
            cdd_total = round(sum(bill.get("CDD65F", 0) for bill in bill_list))
            total_period_tmy_dd[fuel] = {"HDD65F": hdd_total, "CDD65F": cdd_total}

        return total_period_tmy_dd, total_period_actual_dd

    def simplified_annual_usage(
        self, model_results: dict, delivered_consumption, fuel_type: str
    ) -> dict:
        total_period_tmy_dd, total_period_actual_dd = self.calculate_annual_degree_days()

        comparison_results = {}

        measured_consumption = 0.0
        fuel_unit_type = delivered_consumption.ConsumptionType.Energy.UnitofMeasure
        if delivered_consumption.ConsumptionType.Energy.FuelType == fuel_type:
            first_bill_date = delivered_consumption.ConsumptionDetail[0].StartDateTime
            last_bill_date = delivered_consumption.ConsumptionDetail[-1].EndDateTime
            first_bill_date = dt.strptime(str(first_bill_date), "%Y-%m-%dT%H:%M:%S")
            last_bill_date = dt.strptime(str(last_bill_date), "%Y-%m-%dT%H:%M:%S")
            num_days = (last_bill_date - first_bill_date + timedelta(days=1)).days
            for period_consumption in delivered_consumption.ConsumptionDetail:
                measured_consumption += float(period_consumption.Consumption)
            # logger.debug(
            #     f"Measured {fuel_type} consumption: {measured_consumption:,.2f} {fuel_unit_type}"
            # )
            if fuel_unit_type == "gal" and fuel_type == FuelType.FUEL_OIL.value:
                fuel_unit_type = f"{fuel_unit_type}_fuel_oil"
            elif fuel_unit_type == "gal" and fuel_type == FuelType.PROPANE.value:
                fuel_unit_type = f"{fuel_unit_type}_propane"
        measured_consumption = convert_units(measured_consumption, str(fuel_unit_type), "mBtu")

        modeled_baseload = model_results[fuel_type].get("baseload", 0)
        modeled_heating = model_results[fuel_type].get("heating", 0)
        modeled_cooling = model_results[fuel_type].get("cooling", 0)
        total_modeled_usage = modeled_baseload + modeled_heating + modeled_cooling

        baseload_fraction = modeled_baseload / total_modeled_usage
        heating_fraction = modeled_heating / total_modeled_usage
        cooling_fraction = modeled_cooling / total_modeled_usage

        baseload = baseload_fraction * (num_days / 365)
        heating = heating_fraction * (
            total_period_actual_dd[fuel_type]["HDD65F"] / total_period_tmy_dd[fuel_type]["HDD65F"]
        )
        cooling = cooling_fraction * (
            total_period_actual_dd[fuel_type]["CDD65F"] / total_period_tmy_dd[fuel_type]["CDD65F"]
        )

        annual_delivered_fuel_usage = measured_consumption / (baseload + heating + cooling)
        # logger.debug(f"annual_delivered_fuel_usage: {annual_delivered_fuel_usage:,.2f} mBtu")

        normalized_annual_baseload = annual_delivered_fuel_usage * baseload_fraction
        normalized_annual_heating = annual_delivered_fuel_usage * heating_fraction
        normalized_annual_cooling = annual_delivered_fuel_usage * cooling_fraction

        baseload_bias_error = (
            ((normalized_annual_baseload - modeled_baseload) / normalized_annual_baseload) * 100
            if normalized_annual_baseload
            else 0
        )
        heating_bias_error = (
            ((normalized_annual_heating - modeled_heating) / normalized_annual_heating) * 100
            if normalized_annual_heating
            else 0
        )
        cooling_bias_error = (
            ((normalized_annual_cooling - modeled_cooling) / normalized_annual_cooling) * 100
            if normalized_annual_cooling
            else 0
        )

        baseload_absolute_error = abs(normalized_annual_baseload - modeled_baseload)
        heating_absolute_error = abs(normalized_annual_heating - modeled_heating)
        cooling_absolute_error = abs(normalized_annual_cooling - modeled_cooling)

        comparison_results[fuel_type] = {
            "Bias Error": {
                "baseload": round(baseload_bias_error, 2),
                "heating": round(heating_bias_error, 2),
                "cooling": round(cooling_bias_error, 2),
            },
            "Absolute Error": {
                "baseload": round(baseload_absolute_error, 2),
                "heating": round(heating_absolute_error, 2),
                "cooling": round(cooling_absolute_error, 2),
            },
        }
        return comparison_results

    def hpxml_data_error_checking(self) -> None:
        """Check for common HPXML errors

        :raises ValueError: If an error is found
        """
        now = dt.now()
        building = self.hpxml.get_building()
        consumptions = self.hpxml.get_consumptions()

        # Check that the building doesn't have PV
        try:
            building.BuildingDetails.Systems.Photovoltaics
            raise ValueError("PV is not supported with automated calibration at this time.")
        except AttributeError:
            pass

        # Helper: flatten all fuel entries across all consumption elements
        all_fuels = [
            (consumption_elem, fuel)
            for consumption_elem in consumptions
            for fuel in consumption_elem.ConsumptionDetails.ConsumptionInfo
        ]

        # Check that every fuel in every consumption element has a ConsumptionType.Energy element
        if not all(
            all(
                hasattr(fuel.ConsumptionType, "Energy")
                for fuel in consumption_elem.ConsumptionDetails.ConsumptionInfo
            )
            for consumption_elem in consumptions
        ):
            raise ValueError(
                "Every fuel in every Consumption section must have a valid ConsumptionType.Energy element."
            )

        # Check that at least one consumption element matches the building ID
        if not any(
            consumption_elem.BuildingID.attrib["idref"] == building.BuildingID.attrib["id"]
            for consumption_elem in consumptions
        ):
            raise ValueError("No Consumption section matches the Building ID in the HPXML file.")

        # Check that at least one fuel per fuel type has valid units
        def valid_unit(fuel):
            fuel_type = fuel.ConsumptionType.Energy.FuelType
            unit = fuel.ConsumptionType.Energy.UnitofMeasure
            match fuel_type:
                case FuelType.ELECTRICITY.value:
                    return unit in ("kWh", "MWh")
                case FuelType.NATURAL_GAS.value:
                    return unit in ("therms", "Btu", "kBtu", "MBtu", "ccf", "kcf", "Mcf")
                case FuelType.FUEL_OIL.value | FuelType.PROPANE.value:
                    return unit in ("gal", "Btu", "kBtu", "MBtu")
                case _:
                    return False

        for fuel_type in {
            getattr(fuel.ConsumptionType.Energy, "FuelType", None)
            for _, fuel in all_fuels
            if hasattr(fuel.ConsumptionType, "Energy")
        }:
            if fuel_type is None:
                continue
            if not any(
                getattr(fuel.ConsumptionType.Energy, "FuelType", None) == fuel_type
                and valid_unit(fuel)
                for _, fuel in all_fuels
            ):
                raise ValueError(
                    f"No valid unit found for fuel type '{fuel_type}' in any Consumption section."
                )

        # Check that for each fuel type, there is only one Consumption section
        fuel_type_to_consumption = {}
        for consumption_elem in consumptions:
            for fuel in consumption_elem.ConsumptionDetails.ConsumptionInfo:
                fuel_type = getattr(fuel.ConsumptionType.Energy, "FuelType", None)
                if fuel_type is None:
                    continue
                if fuel_type in fuel_type_to_consumption:
                    raise ValueError(
                        f"Multiple Consumption sections found for fuel type '{fuel_type}'. "
                        "Only one section per fuel type is allowed."
                    )
                fuel_type_to_consumption[fuel_type] = consumption_elem
<<<<<<< HEAD

        # Check that electricity consumption is present in at least one section
        if not any(
            getattr(fuel.ConsumptionType.Energy, "FuelType", None) == FuelType.ELECTRICITY.value
            for _, fuel in all_fuels
        ):
            raise ValueError(
                "Electricity consumption is required for calibration. "
                "Please provide electricity consumption data in the HPXML file."
            )

=======

        # Check that electricity consumption is present in at least one section
        if not any(
            getattr(fuel.ConsumptionType.Energy, "FuelType", None) == FuelType.ELECTRICITY.value
            for _, fuel in all_fuels
        ):
            raise ValueError(
                "Electricity consumption is required for calibration. "
                "Please provide electricity consumption data in the HPXML file."
            )

>>>>>>> 7ec49ccc
        # Check that for each fuel, all periods are consecutive, non-overlapping, and valid
        for _, fuel in all_fuels:
            details = getattr(fuel, "ConsumptionDetail", [])
            for i, detail in enumerate(details):
                try:
                    start_date = dt.strptime(str(detail.StartDateTime), "%Y-%m-%dT%H:%M:%S")
                except AttributeError:
                    raise ValueError(
                        f"Consumption detail {i} for {fuel.ConsumptionType.Energy.FuelType} is missing StartDateTime."
                    )
                try:
                    end_date = dt.strptime(str(detail.EndDateTime), "%Y-%m-%dT%H:%M:%S")
                except AttributeError:
                    raise ValueError(
                        f"Consumption detail {i} for {fuel.ConsumptionType.Energy.FuelType} is missing EndDateTime."
                    )
                if i > 0:
                    prev_detail = details[i - 1]
                    prev_end = dt.strptime(str(prev_detail.EndDateTime), "%Y-%m-%dT%H:%M:%S")
                    curr_start = dt.strptime(str(detail.StartDateTime), "%Y-%m-%dT%H:%M:%S")
                    if curr_start < prev_end:
                        raise ValueError(
                            f"Consumption details for {fuel.ConsumptionType.Energy.FuelType} overlap: "
                            f"{prev_detail.StartDateTime} - {prev_detail.EndDateTime} overlaps with "
                            f"{detail.StartDateTime} - {detail.EndDateTime}"
                        )
                    if (curr_start - prev_end) > timedelta(minutes=1):
                        raise ValueError(
                            f"Gap in consumption data for {fuel.ConsumptionType.Energy.FuelType}: "
                            f"Period between {prev_detail.EndDateTime} and {detail.StartDateTime} is not covered.\n"
                            "Are the bill periods consecutive?"
                        )

        # Check that all consumption values are above zero
        if not any(
            all(detail.Consumption > 0 for detail in getattr(fuel, "ConsumptionDetail", []))
            for _, fuel in all_fuels
        ):
            raise ValueError(
                "All Consumption values must be greater than zero for at least one fuel type."
            )

        # Check that no consumption is estimated (for now, fail if any are)
        for _, fuel in all_fuels:
            for detail in getattr(fuel, "ConsumptionDetail", []):
                reading_type = getattr(detail, "ReadingType", None)
                if reading_type and str(reading_type).lower() == "estimate":
                    raise ValueError(
                        f"Estimated consumption value for {fuel.ConsumptionType.Energy.FuelType} cannot be greater than zero for bill-period: {detail.StartDateTime}"
                    )

        # Check that each fuel type covers enough days and dates are valid
        min_days = self.ga_config["utility_bill_criteria"]["min_days_of_consumption_data"]
        recent_bill_max_age_days = self.ga_config["utility_bill_criteria"][
            "max_days_since_newest_bill"
        ]

        def _parse_dt(val):
            return dt.strptime(str(val), "%Y-%m-%dT%H:%M:%S")

        def _fuel_period_ok(fuel):
            details = getattr(fuel, "ConsumptionDetail", [])
            if details is None or len(details) == 0:
                return False

            first_start = _parse_dt(details[0].StartDateTime)
            last_end = _parse_dt(details[-1].EndDateTime)

            # Total covered span must meet min_days
            if (last_end - first_start).days < min_days:
                return False

            # Most recent bill must be within allowed age
            if (now - last_end).days > recent_bill_max_age_days:
                return False

            # No future dates
            for bill_info in details:
                if (
                    _parse_dt(bill_info.StartDateTime) > now
                    or _parse_dt(bill_info.EndDateTime) > now
                ):
                    return False
            return True

        # Build mapping of fuel type -> list of fuel entries
        fuels_by_type: dict[str, list] = {}
        for _, fuel in all_fuels:
            if hasattr(fuel.ConsumptionType, "Energy"):
                ftype = getattr(fuel.ConsumptionType.Energy, "FuelType", None)
                if ftype is not None:
                    fuels_by_type.setdefault(ftype, []).append(fuel)

        for fuel_type, consumption_info in fuels_by_type.items():
            # Require at least one consumption section for this fuel type to satisfy criteria
            if not any(_fuel_period_ok(fuel) for fuel in consumption_info):
                raise ValueError(
                    f"Consumption dates for {fuel_type} must cover at least {min_days} days and the most recent bill must end within the past {recent_bill_max_age_days} days."
                )

        # Check that electricity bill periods are within configured min/max days
        longest_bill_period = self.ga_config["utility_bill_criteria"]["max_electrical_bill_days"]
        shortest_bill_period = self.ga_config["utility_bill_criteria"]["min_electrical_bill_days"]
        for _, fuel in all_fuels:
            if getattr(fuel.ConsumptionType.Energy, "FuelType", None) == FuelType.ELECTRICITY.value:
                for detail in getattr(fuel, "ConsumptionDetail", []):
                    start_date = dt.strptime(str(detail.StartDateTime), "%Y-%m-%dT%H:%M:%S")
                    end_date = dt.strptime(str(detail.EndDateTime), "%Y-%m-%dT%H:%M:%S")
                    period_days = (end_date - start_date).days
                    if period_days > longest_bill_period:
                        raise ValueError(
                            f"Electricity consumption bill period {start_date} - {end_date} cannot be longer than {longest_bill_period} days."
                        )
                    if period_days < shortest_bill_period:
                        raise ValueError(
                            f"Electricity consumption bill period {start_date} - {end_date} cannot be shorter than {shortest_bill_period} days."
                        )

        # Check that consumed fuel matches equipment fuel type (at least one section must match)
        def fuel_type_in_any(fuel_type):
            return any(
                getattr(fuel.ConsumptionType.Energy, "FuelType", None) == fuel_type
                for _, fuel in all_fuels
            )

        try:
            heating_fuel_type = (
                building.BuildingDetails.Systems.HVAC.HVACPlant.HeatingSystem.HeatingSystemFuel
            )
            if not fuel_type_in_any(heating_fuel_type):
                raise ValueError(
                    f"Heating equipment fuel type {heating_fuel_type} does not match any consumption fuel type."
                )
        except AttributeError:
            raise ValueError(
                "Heating system fuel type is missing in the HPXML file. "
                "Please provide the heating system fuel type in the HPXML file."
            )
        try:
            water_heating_fuel_type = (
                building.BuildingDetails.Systems.WaterHeating.WaterHeatingSystem.FuelType
            )
            if not fuel_type_in_any(water_heating_fuel_type):
                raise ValueError(
                    f"Water heating equipment fuel type {water_heating_fuel_type} does not match any consumption fuel type."
                )
        except AttributeError:
            raise ValueError(
                "Water heating system fuel type is missing in the HPXML file. "
                "Please provide the water heating system fuel type in the HPXML file."
            )
        try:
            clothes_dryer_fuel_type = building.BuildingDetails.Appliances.ClothesDryer.FuelType
            if not fuel_type_in_any(clothes_dryer_fuel_type):
                raise ValueError(
                    f"Clothes dryer fuel type {clothes_dryer_fuel_type} does not match any consumption fuel type."
                )
        except AttributeError:
            if hasattr(building.BuildingDetails.Appliances, "ClothesDryer"):
                raise ValueError(
                    "Clothes dryer fuel type is missing in the HPXML file. "
                    "Please provide the clothes dryer fuel type in the HPXML"
                )
<<<<<<< HEAD

    def create_measure_input_file(
        self, arguments: dict, output_file_path: str, measure_path: str | None = None
    ):
        if measure_path is None:
            measure_path = str(Path(__file__).resolve().parent.parent / "measures")
        data = {
            "run_directory": str(Path(arguments["save_file_path"]).parent),
            "measure_paths": [measure_path],
            "steps": [{"measure_dir_name": "ModifyXML", "arguments": arguments}],
        }
        Path(output_file_path).parent.mkdir(parents=True, exist_ok=True)
        with open(output_file_path, "w", encoding="utf-8") as f:
            json.dump(data, f, indent=2)
=======
>>>>>>> 7ec49ccc

    def run_ga_search(
        self,
        population_size=None,
        generations=None,
        cxpb=None,
        mutpb=None,
        num_proc=None,
        output_filepath=None,
    ):
        print(f"Running GA search algorithm for '{Path(self.hpxml_filepath).name}'...")

        all_temp_dirs = set()
        best_dirs_by_gen = []
        cfg = self.ga_config
        population_size = cfg["genetic_algorithm"]["population_size"]
        generations = cfg["genetic_algorithm"]["generations"]
        bias_error_threshold = cfg["acceptance_criteria"]["bias_error_threshold"]
        abs_error_elec_threshold = cfg["acceptance_criteria"]["abs_error_elec_threshold"]
        abs_error_fuel_threshold = cfg["acceptance_criteria"]["abs_error_fuel_threshold"]
        cxpb = cfg["genetic_algorithm"]["crossover_probability"]
        mutpb = cfg["genetic_algorithm"]["mutation_probability"]
        misc_load_multiplier_choices = cfg["value_choices"]["misc_load_multiplier_choices"]
        air_leakage_multiplier_choices = cfg["value_choices"]["air_leakage_multiplier_choices"]
        heating_efficiency_multiplier_choices = cfg["value_choices"][
            "heating_efficiency_multiplier_choices"
        ]
        cooling_efficiency_multiplier_choices = cfg["value_choices"][
            "cooling_efficiency_multiplier_choices"
        ]
        roof_r_value_multiplier_choices = cfg["value_choices"]["roof_r_value_multiplier_choices"]
        ceiling_r_value_multiplier_choices = cfg["value_choices"][
            "ceiling_r_value_multiplier_choices"
        ]
        above_ground_walls_r_value_multiplier_choices = cfg["value_choices"][
            "above_ground_walls_r_value_multiplier_choices"
        ]
        below_ground_walls_r_value_multiplier_choices = cfg["value_choices"][
            "below_ground_walls_r_value_multiplier_choices"
        ]
        slab_r_value_multiplier_choices = cfg["value_choices"]["slab_r_value_multiplier_choices"]
        floor_r_value_multiplier_choices = cfg["value_choices"]["floor_r_value_multiplier_choices"]
        heating_setpoint_offset_choices = cfg["value_choices"]["heating_setpoint_offset_choices"]
        cooling_setpoint_offset_choices = cfg["value_choices"]["cooling_setpoint_offset_choices"]
        water_heater_efficiency_multiplier_choices = cfg["value_choices"][
            "water_heater_efficiency_multiplier_choices"
        ]
        water_fixtures_usage_multiplier_choices = cfg["value_choices"][
            "water_fixtures_usage_multiplier_choices"
        ]
        window_u_factor_multiplier_choices = cfg["value_choices"][
            "window_u_factor_multiplier_choices"
        ]
        window_shgc_multiplier_choices = cfg["value_choices"]["window_shgc_multiplier_choices"]
        appliance_usage_multiplier_choices = cfg["value_choices"][
            "appliance_usage_multiplier_choices"
        ]
        lighting_load_multiplier_choices = cfg["value_choices"]["lighting_load_multiplier_choices"]

        def evaluate(individual):
            try:
                (
                    misc_load_multiplier,
                    heating_setpoint_offset,
                    cooling_setpoint_offset,
                    air_leakage_multiplier,
                    heating_efficiency_multiplier,
                    cooling_efficiency_multiplier,
                    roof_r_value_multiplier,
                    ceiling_r_value_multiplier,
                    above_ground_walls_r_value_multiplier,
                    below_ground_walls_r_value_multiplier,
                    slab_r_value_multiplier,
                    floor_r_value_multiplier,
                    water_heater_efficiency_multiplier,
                    water_fixtures_usage_multiplier,
                    window_u_factor_multiplier,
                    window_shgc_multiplier,
                    appliance_usage_multiplier,
                    lighting_load_multiplier,
                ) = individual
                temp_output_dir = Path(
                    tempfile.mkdtemp(prefix=f"calib_test_{uuid.uuid4().hex[:6]}_")
                )
                mod_hpxml_path = temp_output_dir / "modified.xml"
                arguments = {
                    "xml_file_path": str(self.hpxml_filepath),
                    "save_file_path": str(mod_hpxml_path),
                    "misc_load_multiplier": misc_load_multiplier,
                    "heating_setpoint_offset": heating_setpoint_offset,
                    "cooling_setpoint_offset": cooling_setpoint_offset,
                    "air_leakage_multiplier": air_leakage_multiplier,
                    "heating_efficiency_multiplier": heating_efficiency_multiplier,
                    "cooling_efficiency_multiplier": cooling_efficiency_multiplier,
                    "roof_r_value_multiplier": roof_r_value_multiplier,
                    "ceiling_r_value_multiplier": ceiling_r_value_multiplier,
                    "above_ground_walls_r_value_multiplier": above_ground_walls_r_value_multiplier,
                    "below_ground_walls_r_value_multiplier": below_ground_walls_r_value_multiplier,
                    "slab_r_value_multiplier": slab_r_value_multiplier,
                    "floor_r_value_multiplier": floor_r_value_multiplier,
                    "water_heater_efficiency_multiplier": water_heater_efficiency_multiplier,
                    "water_fixtures_usage_multiplier": water_fixtures_usage_multiplier,
                    "window_u_factor_multiplier": window_u_factor_multiplier,
                    "window_shgc_multiplier": window_shgc_multiplier,
                    "appliance_usage_multiplier": appliance_usage_multiplier,
                    "lighting_load_multiplier": lighting_load_multiplier,
                }

                temp_osw = Path(temp_output_dir / "modify_hpxml.osw")
                self.create_measure_input_file(arguments, temp_osw)

                app(["modify-xml", str(temp_osw)])
                app(
                    [
                        "run-sim",
                        str(mod_hpxml_path),
                        "--output-dir",
                        str(temp_output_dir),
                        "--output-format",
                        "json",
                    ]
                )

                output_file = temp_output_dir / "run" / "results_annual.json"
                simulation_results = self.get_model_results(json_results_path=output_file)
                consumptions = self.hpxml.get_consumptions()
                comparison = {}
                delivered_fuels = (
                    FuelType.FUEL_OIL.value,
                    FuelType.PROPANE.value,
                    FuelType.WOOD.value,
                    FuelType.WOOD_PELLETS.value,
                )
                for consumption in consumptions:
                    for fuel_info in consumption.ConsumptionDetails.ConsumptionInfo:
                        fuel = fuel_info.ConsumptionType.Energy.FuelType
                        if fuel in delivered_fuels:
                            simplified_calibration_results = self.simplified_annual_usage(
                                simulation_results, fuel_info, fuel
                            )
                            # Merge results, prefer later sections if duplicate fuel keys
                            comparison[fuel] = simplified_calibration_results.get(fuel, {})
                        else:
                            normalized_consumption = self.get_normalized_consumption_per_bill()
                            # Merge results, prefer later sections if duplicate fuel keys
                            comparison.update(
                                self.compare_results(normalized_consumption, simulation_results)
                            )
                for model_fuel_type, result in comparison.items():
<<<<<<< HEAD
                    bias_error_criteria = self.ga_config["acceptance_criteria"][
                        "bias_error_threshold"
                    ]
                    if model_fuel_type == "electricity":
                        absolute_error_criteria = self.ga_config["acceptance_criteria"][
                            "abs_error_elec_threshold"
                        ]
                    else:
                        absolute_error_criteria = self.ga_config["acceptance_criteria"][
=======
                    bias_error_criteria = self.ga_config["genetic_algorithm"][
                        "bias_error_threshold"
                    ]
                    if model_fuel_type == "electricity":
                        absolute_error_criteria = self.ga_config["genetic_algorithm"][
                            "abs_error_elec_threshold"
                        ]
                    else:
                        absolute_error_criteria = self.ga_config["genetic_algorithm"][
>>>>>>> 7ec49ccc
                            "abs_error_fuel_threshold"
                        ]
                    for load_type in result["Bias Error"]:
                        if abs(result["Bias Error"][load_type]) > bias_error_criteria:
                            logger.info(
                                f"Bias error for {model_fuel_type} {load_type} is {result['Bias Error'][load_type]} but the limit is +/- {bias_error_criteria}"
                            )
                        if abs(result["Absolute Error"][load_type]) > absolute_error_criteria:
                            logger.info(
                                f"Absolute error for {model_fuel_type} {load_type} is {result['Absolute Error'][load_type]} but the limit is +/- {absolute_error_criteria}"
                            )

                combined_error_penalties = []
                for fuel_type, metrics in comparison.items():
                    for end_use, bias_error in metrics["Bias Error"].items():
                        if math.isnan(bias_error) or math.isnan(metrics["Absolute Error"][end_use]):
                            continue  # Skip NaN values

                        bias_err = abs(bias_error)
                        abs_err = abs(metrics["Absolute Error"][end_use])

                        log_bias_err = math.log1p(bias_err)  # log1p to avoid log(0)
                        log_abs_err = math.log1p(abs_err)

                        bias_error_penalty = max(0, log_bias_err) ** 2
                        abs_error_penalty = max(0, log_abs_err) ** 2
                        combined_error_penalty = bias_error_penalty + abs_error_penalty

                        combined_error_penalties.append(combined_error_penalty)

                total_score = sum(combined_error_penalties)

                return (
                    (total_score,),
                    comparison,
                    temp_output_dir,
                    simulation_results,
                )

            except Exception as e:
                logger.error(f"Error evaluating individual {individual}: {e}")
                return (float("inf"),), {}, None

        def abs_error_within_threshold(
            fuel_type: str, abs_error: float, elec_threshold: float, fuel_threshold: float
        ) -> bool:
            if fuel_type == "electricity":
                return abs(abs_error) <= elec_threshold
            else:
                return abs(abs_error) <= fuel_threshold

        def diversity(pop):
            return len({tuple(ind) for ind in pop}) / len(pop)

        toolbox = base.Toolbox()
        toolbox.register("attr_misc_load_multiplier", random.choice, misc_load_multiplier_choices)
        toolbox.register(
            "attr_heating_setpoint_offset", random.choice, heating_setpoint_offset_choices
        )
        toolbox.register(
            "attr_cooling_setpoint_offset", random.choice, cooling_setpoint_offset_choices
        )
        toolbox.register(
            "attr_air_leakage_multiplier", random.choice, air_leakage_multiplier_choices
        )
        toolbox.register(
            "attr_heating_efficiency_multiplier",
            random.choice,
            heating_efficiency_multiplier_choices,
        )
        toolbox.register(
            "attr_cooling_efficiency_multiplier",
            random.choice,
            cooling_efficiency_multiplier_choices,
        )
        toolbox.register(
            "attr_roof_r_value_multiplier", random.choice, roof_r_value_multiplier_choices
        )
        toolbox.register(
            "attr_ceiling_r_value_multiplier", random.choice, ceiling_r_value_multiplier_choices
        )
        toolbox.register(
            "attr_above_ground_walls_r_value_multiplier",
            random.choice,
            above_ground_walls_r_value_multiplier_choices,
        )
        toolbox.register(
            "attr_below_ground_walls_r_value_multiplier",
            random.choice,
            below_ground_walls_r_value_multiplier_choices,
        )
        toolbox.register(
            "attr_slab_r_value_multiplier", random.choice, slab_r_value_multiplier_choices
        )
        toolbox.register(
            "attr_floor_r_value_multiplier", random.choice, floor_r_value_multiplier_choices
        )
        toolbox.register(
            "attr_water_heater_efficiency_multiplier",
            random.choice,
            water_heater_efficiency_multiplier_choices,
        )
        toolbox.register(
            "attr_water_fixtures_usage_multiplier",
            random.choice,
            water_fixtures_usage_multiplier_choices,
        )
        toolbox.register(
            "attr_window_u_factor_multiplier", random.choice, window_u_factor_multiplier_choices
        )
        toolbox.register(
            "attr_window_shgc_multiplier", random.choice, window_shgc_multiplier_choices
        )
        toolbox.register(
            "attr_appliance_usage_multiplier", random.choice, appliance_usage_multiplier_choices
        )
        toolbox.register(
            "attr_lighting_load_multiplier", random.choice, lighting_load_multiplier_choices
        )
        toolbox.register(
            "individual",
            tools.initRepeat,
            creator.Individual,
            (
                toolbox.attr_misc_load_multiplier,
                toolbox.attr_heating_setpoint_offset,
                toolbox.attr_cooling_setpoint_offset,
                toolbox.attr_air_leakage_multiplier,
                toolbox.attr_heating_efficiency_multiplier,
                toolbox.attr_cooling_efficiency_multiplier,
                toolbox.attr_roof_r_value_multiplier,
                toolbox.attr_ceiling_r_value_multiplier,
                toolbox.attr_above_ground_walls_r_value_multiplier,
                toolbox.attr_below_ground_walls_r_value_multiplier,
                toolbox.attr_slab_r_value_multiplier,
                toolbox.attr_floor_r_value_multiplier,
                toolbox.attr_water_heater_efficiency_multiplier,
                toolbox.attr_water_fixtures_usage_multiplier,
                toolbox.attr_window_u_factor_multiplier,
                toolbox.attr_window_shgc_multiplier,
                toolbox.attr_appliance_usage_multiplier,
                toolbox.attr_lighting_load_multiplier,
            ),
            n=18,
        )

        def generate_random_individual():
            return creator.Individual(
                [
                    random.choice(misc_load_multiplier_choices),
                    random.choice(heating_setpoint_offset_choices),
                    random.choice(cooling_setpoint_offset_choices),
                    random.choice(air_leakage_multiplier_choices),
                    random.choice(heating_efficiency_multiplier_choices),
                    random.choice(cooling_efficiency_multiplier_choices),
                    random.choice(roof_r_value_multiplier_choices),
                    random.choice(ceiling_r_value_multiplier_choices),
                    random.choice(above_ground_walls_r_value_multiplier_choices),
                    random.choice(below_ground_walls_r_value_multiplier_choices),
                    random.choice(slab_r_value_multiplier_choices),
                    random.choice(floor_r_value_multiplier_choices),
                    random.choice(water_heater_efficiency_multiplier_choices),
                    random.choice(water_fixtures_usage_multiplier_choices),
                    random.choice(window_u_factor_multiplier_choices),
                    random.choice(window_shgc_multiplier_choices),
                    random.choice(appliance_usage_multiplier_choices),
                    random.choice(lighting_load_multiplier_choices),
                ]
            )

        toolbox.register("individual", generate_random_individual)
        toolbox.register("population", tools.initRepeat, list, toolbox.individual)
        toolbox.register("evaluate", evaluate)
        toolbox.register("mate", tools.cxUniform, indpb=cxpb)

        # Define parameter-to-choices mapping for mutation
        param_choices_map = {
            "misc_load_multiplier": misc_load_multiplier_choices,
            "heating_setpoint_offset": heating_setpoint_offset_choices,
            "cooling_setpoint_offset": cooling_setpoint_offset_choices,
            "air_leakage_multiplier": air_leakage_multiplier_choices,
            "heating_efficiency_multiplier": heating_efficiency_multiplier_choices,
            "cooling_efficiency_multiplier": cooling_efficiency_multiplier_choices,
            "roof_r_value_multiplier": roof_r_value_multiplier_choices,
            "ceiling_r_value_multiplier": ceiling_r_value_multiplier_choices,
            "above_ground_walls_r_value_multiplier": above_ground_walls_r_value_multiplier_choices,
            "below_ground_walls_r_value_multiplier": below_ground_walls_r_value_multiplier_choices,
            "slab_r_value_multiplier": slab_r_value_multiplier_choices,
            "floor_r_value_multiplier": floor_r_value_multiplier_choices,
            "water_heater_efficiency_multiplier": water_heater_efficiency_multiplier_choices,
            "water_fixtures_usage_multiplier": water_fixtures_usage_multiplier_choices,
            "window_u_factor_multiplier": window_u_factor_multiplier_choices,
            "window_shgc_multiplier": window_shgc_multiplier_choices,
            "appliance_usage_multiplier": appliance_usage_multiplier_choices,
            "lighting_load_multiplier": lighting_load_multiplier_choices,
        }

        worst_end_uses_by_gen = []

        end_use_param_map = {
            "electricity_heating": [
                "heating_setpoint_offset",
                "air_leakage_multiplier",
                "heating_efficiency_multiplier",
                "roof_r_value_multiplier",
                "ceiling_r_value_multiplier",
                "above_ground_walls_r_value_multiplier",
                "slab_r_value_multiplier",
                "window_u_factor_multiplier",
                "window_shgc_multiplier",
            ],
            "electricity_cooling": [
                "cooling_setpoint_offset",
                "air_leakage_multiplier",
                "cooling_efficiency_multiplier",
                "roof_r_value_multiplier",
                "ceiling_r_value_multiplier",
                "above_ground_walls_r_value_multiplier",
                "slab_r_value_multiplier",
                "window_u_factor_multiplier",
                "window_shgc_multiplier",
            ],
            "electricity_baseload": [
                "misc_load_multiplier",
                "appliance_usage_multiplier",
                "lighting_load_multiplier",
            ],
            "natural_gas_heating": [
                "heating_setpoint_offset",
                "air_leakage_multiplier",
                "heating_efficiency_multiplier",
                "roof_r_value_multiplier",
                "ceiling_r_value_multiplier",
                "above_ground_walls_r_value_multiplier",
                "slab_r_value_multiplier",
                "window_u_factor_multiplier",
                "window_shgc_multiplier",
            ],
            "natural_gas_baseload": [
                "water_heater_efficiency_multiplier",
                "water_fixtures_usage_multiplier",
            ],
        }

        param_names = list(param_choices_map.keys())
        name_to_index = {name: idx for idx, name in enumerate(param_names)}
        index_to_name = {idx: name for name, idx in name_to_index.items()}

        def get_worst_abs_err_end_use(comparison):
            max_abs_err = -float("inf")
            worst_end_use_key = None
            for fuel_type, metrics in comparison.items():
                for end_use, abs_err in metrics["Absolute Error"].items():
                    key = f"{fuel_type}_{end_use}"
                    if abs(abs_err) > max_abs_err:
                        max_abs_err = abs(abs_err)
                        worst_end_use_key = key
            return worst_end_use_key

        def adaptive_mutation(individual):
            mutation_indices = set()

            if worst_end_uses_by_gen:
                worst_end_use = worst_end_uses_by_gen[-1]
                impacted_param_names = end_use_param_map.get(worst_end_use, [])
                if impacted_param_names:
                    impacted_indices = [
                        name_to_index[n] for n in impacted_param_names if n in name_to_index
                    ]
                    if impacted_indices:
                        mutation_indices.update(
                            random.sample(impacted_indices, min(len(impacted_indices), 2))
                        )

            while len(mutation_indices) < random.randint(3, 6):
                mutation_indices.add(random.randint(0, len(individual) - 1))

            for i in mutation_indices:
                current_val = individual[i]
                param_name = index_to_name[i]
                choices = [val for val in param_choices_map[param_name] if val != current_val]
                if choices:
                    individual[i] = random.choice(choices)
            return (individual,)

        toolbox.register("mutate", adaptive_mutation)
        toolbox.register("select", tools.selTournament, tournsize=2)

        terminated_early = False

        if num_proc is None:
            num_proc = multiprocessing.cpu_count() - 1

        with Pool(processes=num_proc, maxtasksperchild=15) as pool:
            toolbox.register("map", pool.map)
            pop = toolbox.population(n=population_size)
            hall_of_fame = tools.HallOfFame(1)
            stats = tools.Statistics(lambda ind: ind.fitness.values[0])  # noqa: PD011
            stats.register("min", min)
            stats.register("avg", lambda x: sum(x) / len(x))

            logbook = tools.Logbook()
            logbook.header = ["gen", "nevals", "min", "avg", "diversity"]

            best_bias_series = {}
            best_abs_series = {}

            # Initial evaluation
            invalid_ind = [ind for ind in pop if not ind.fitness.valid]
            fitnesses = toolbox.map(toolbox.evaluate, invalid_ind)
            for ind, (fit, comp, temp_dir, sim_results) in zip(invalid_ind, fitnesses):
                ind.fitness.values = fit
                ind.comparison = comp
                ind.temp_output_dir = temp_dir
                ind.sim_results = sim_results
                if temp_dir is not None:
                    all_temp_dirs.add(temp_dir)

            hall_of_fame.update(pop)
            best_ind = tools.selBest(pop, 1)[0]
            best_dirs_by_gen.append(getattr(best_ind, "temp_output_dir", None))

            # Save best individual bias/abs errors
            best_comp = best_ind.comparison
            for end_use, metrics in best_comp.items():
                for fuel_type, bias_error in metrics["Bias Error"].items():
                    key = f"{end_use}_{fuel_type}"
                    best_bias_series.setdefault(key, []).append(bias_error)
                for fuel_type, abs_error in metrics["Absolute Error"].items():
                    key = f"{end_use}_{fuel_type}"
                    best_abs_series.setdefault(key, []).append(abs_error)

            # Log generation 0
            record = stats.compile(pop)
            record.update({f"bias_error_{k}": v[-1] for k, v in best_bias_series.items()})
            record.update({f"abs_error_{k}": v[-1] for k, v in best_abs_series.items()})
            record["best_individual"] = json.dumps(dict(zip(param_choices_map.keys(), best_ind)))
            record["best_individual_sim_results"] = json.dumps(best_ind.sim_results)
            record["diversity"] = diversity(pop)
            logbook.record(gen=0, nevals=len(invalid_ind), **record)
            print(logbook.stream)

            for gen in range(1, generations + 1):
                # Elitism: Copy the best individuals
                elite = [copy.deepcopy(ind) for ind in tools.selBest(pop, k=1)]

                # Generate offspring
                offspring = algorithms.varAnd(pop, toolbox, cxpb=cxpb, mutpb=mutpb)

                # Evaluate offspring
                invalid_ind = [ind for ind in offspring if not ind.fitness.valid]
                fitnesses = toolbox.map(toolbox.evaluate, invalid_ind)
                for ind, (fit, comp, temp_dir, sim_results) in zip(invalid_ind, fitnesses):
                    ind.fitness.values = fit
                    ind.comparison = comp
                    ind.temp_output_dir = temp_dir
                    ind.sim_results = sim_results
                    all_temp_dirs.add(temp_dir)

                # Select next generation (excluding elites), then add elites
                if invalid_ind:
                    worst_key = get_worst_abs_err_end_use(invalid_ind[0].comparison)
                    worst_end_uses_by_gen.append(worst_key)

                pop = toolbox.select(offspring, population_size - len(elite))
                pop.extend(elite)

                # Update Hall of Fame and stats
                hall_of_fame.update(pop)
                best_ind = tools.selBest(pop, 1)[0]
                best_dirs_by_gen.append(getattr(best_ind, "temp_output_dir", None))

                # Save hall of fame bias/abs errors
                best_comp = best_ind.comparison
                for end_use, metrics in best_comp.items():
                    for fuel_type, bias_error in metrics["Bias Error"].items():
                        key = f"{end_use}_{fuel_type}"
                        best_bias_series.setdefault(key, []).append(bias_error)
                    for fuel_type, abs_error in metrics["Absolute Error"].items():
                        key = f"{end_use}_{fuel_type}"
                        best_abs_series.setdefault(key, []).append(abs_error)

                record = stats.compile(pop)
                record.update(
                    {f"bias_error_{k}": best_bias_series[k][-1] for k in best_bias_series}
                )
                record.update({f"abs_error_{k}": best_abs_series[k][-1] for k in best_abs_series})
                record["best_individual"] = json.dumps(
                    dict(zip(param_choices_map.keys(), best_ind))
                )
                record["best_individual_sim_results"] = json.dumps(best_ind.sim_results)
                record["diversity"] = diversity(pop)
                logbook.record(gen=gen, nevals=len(invalid_ind), **record)
                print(logbook.stream)

                # Early termination conditions
                def meets_termination_criteria(comparison):
                    all_bias_err_limit_met = True
                    all_abs_err_limit_met = True
                    for fuel_type, metrics in comparison.items():
                        for end_use in metrics["Bias Error"]:
                            bias_err = metrics["Bias Error"][end_use]
                            abs_err = metrics["Absolute Error"][end_use]

                            # Check bias error
                            if abs(bias_err) > bias_error_threshold:
                                all_bias_err_limit_met = False

                            # Check absolute error
                            if not abs_error_within_threshold(
                                fuel_type,
                                abs_err,
                                abs_error_elec_threshold,
                                abs_error_fuel_threshold,
                            ):
                                all_abs_err_limit_met = False

                    return all_bias_err_limit_met or all_abs_err_limit_met

                if meets_termination_criteria(best_comp):
                    print(f"Early stopping: termination criteria met at generation {gen}")
                    terminated_early = True
                    break

        best_individual = hall_of_fame[0]
        best_individual_dict = dict(zip(param_choices_map.keys(), best_individual))

        best_individual_hpxml = best_individual.temp_output_dir / "modified.xml"
        if best_individual_hpxml.exists():
            shutil.copy(best_individual_hpxml, output_filepath / "best_individual.xml")

        # Cleanup
        time.sleep(0.5)
        for temp_dir in all_temp_dirs:
            if temp_dir and Path(temp_dir).exists():
                shutil.rmtree(temp_dir, ignore_errors=True)

        if terminated_early:
            print(
                "GA search has completed early: A solution satisfying error thresholds was found."
            )
        else:
            print(
                "GA search has completed. However, no solution was found that satisfies the bias error "
                "and absolute error thresholds before reaching the maximum number of generations."
            )

        return best_individual_dict, pop, logbook, best_bias_series, best_abs_series<|MERGE_RESOLUTION|>--- conflicted
+++ resolved
@@ -608,7 +608,6 @@
                         "Only one section per fuel type is allowed."
                     )
                 fuel_type_to_consumption[fuel_type] = consumption_elem
-<<<<<<< HEAD
 
         # Check that electricity consumption is present in at least one section
         if not any(
@@ -620,19 +619,6 @@
                 "Please provide electricity consumption data in the HPXML file."
             )
 
-=======
-
-        # Check that electricity consumption is present in at least one section
-        if not any(
-            getattr(fuel.ConsumptionType.Energy, "FuelType", None) == FuelType.ELECTRICITY.value
-            for _, fuel in all_fuels
-        ):
-            raise ValueError(
-                "Electricity consumption is required for calibration. "
-                "Please provide electricity consumption data in the HPXML file."
-            )
-
->>>>>>> 7ec49ccc
         # Check that for each fuel, all periods are consecutive, non-overlapping, and valid
         for _, fuel in all_fuels:
             details = getattr(fuel, "ConsumptionDetail", [])
@@ -796,7 +782,6 @@
                     "Clothes dryer fuel type is missing in the HPXML file. "
                     "Please provide the clothes dryer fuel type in the HPXML"
                 )
-<<<<<<< HEAD
 
     def create_measure_input_file(
         self, arguments: dict, output_file_path: str, measure_path: str | None = None
@@ -811,8 +796,6 @@
         Path(output_file_path).parent.mkdir(parents=True, exist_ok=True)
         with open(output_file_path, "w", encoding="utf-8") as f:
             json.dump(data, f, indent=2)
-=======
->>>>>>> 7ec49ccc
 
     def run_ga_search(
         self,
@@ -962,17 +945,6 @@
                                 self.compare_results(normalized_consumption, simulation_results)
                             )
                 for model_fuel_type, result in comparison.items():
-<<<<<<< HEAD
-                    bias_error_criteria = self.ga_config["acceptance_criteria"][
-                        "bias_error_threshold"
-                    ]
-                    if model_fuel_type == "electricity":
-                        absolute_error_criteria = self.ga_config["acceptance_criteria"][
-                            "abs_error_elec_threshold"
-                        ]
-                    else:
-                        absolute_error_criteria = self.ga_config["acceptance_criteria"][
-=======
                     bias_error_criteria = self.ga_config["genetic_algorithm"][
                         "bias_error_threshold"
                     ]
@@ -982,7 +954,6 @@
                         ]
                     else:
                         absolute_error_criteria = self.ga_config["genetic_algorithm"][
->>>>>>> 7ec49ccc
                             "abs_error_fuel_threshold"
                         ]
                     for load_type in result["Bias Error"]:
