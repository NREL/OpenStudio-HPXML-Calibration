import copy
import json
import math
import multiprocessing
import random
import shutil
import tempfile
import time
import uuid
from datetime import datetime as dt
from datetime import timedelta
from pathlib import Path

import pandas as pd
from deap import algorithms, base, creator, tools
from loguru import logger
from pathos.multiprocessing import ProcessingPool as Pool

import openstudio_hpxml_calibration.weather_normalization.utility_data as ud
from openstudio_hpxml_calibration import app
from openstudio_hpxml_calibration.hpxml import FuelType, HpxmlDoc
from openstudio_hpxml_calibration.modify_hpxml import set_consumption_on_hpxml
from openstudio_hpxml_calibration.units import convert_units
from openstudio_hpxml_calibration.utils import _load_config
from openstudio_hpxml_calibration.weather_normalization.inverse_model import InverseModel

# Ensure the creator is only created once
if "FitnessMin" not in creator.__dict__:
    creator.create("FitnessMin", base.Fitness, weights=(-1.0,))
if "Individual" not in creator.__dict__:
    creator.create("Individual", list, fitness=creator.FitnessMin)


class Calibrate:
    def __init__(
        self,
        original_hpxml_filepath: Path,
        csv_bills_filepath: Path | None = None,
        config_filepath: Path | None = None,
    ):
        self.hpxml_filepath = Path(original_hpxml_filepath).resolve()
        self.hpxml = HpxmlDoc(Path(original_hpxml_filepath).resolve())
        self.ga_config = _load_config(config_filepath)

        if csv_bills_filepath:
            logger.info(f"Adding utility data from {csv_bills_filepath} to hpxml")
            self.hpxml = set_consumption_on_hpxml(self.hpxml, csv_bills_filepath)

        self.hpxml_data_error_checking()

    def get_normalized_consumption_per_bill(self) -> dict[FuelType, pd.DataFrame]:
        """
        Get the normalized consumption for the building.

        Returns:
            dict: A dictionary containing dataframes for the normalized consumption by end use and fuel type, in mbtu.
        """

        normalized_consumption = {}
        # InverseModel is not applicable to delivered fuels, so we only use it for electricity and natural gas
        self.inv_model = InverseModel(self.hpxml)
        for fuel_type, bills in self.inv_model.bills_by_fuel_type.items():
            if fuel_type in (
                FuelType.FUEL_OIL,
                FuelType.PROPANE,
                FuelType.WOOD,
                FuelType.WOOD_PELLETS,
            ):
                continue  # Delivered fuels have a separate calibration process: simplified_annual_usage()

            def _calculate_wrapped_total(row):
                """Extract the epw_daily rows that correspond to the bill month

                Search by row index because epw_daily is just 365 entries without dates
                """
                start = row["start_day_of_year"]
                end = row["end_day_of_year"]

                if start <= end:
                    subset = epw_daily_mbtu.iloc[start:end].sum()
                else:
                    # handle bills that wrap around the end of the year
                    part1 = epw_daily_mbtu.iloc[start:].sum()
                    part2 = epw_daily_mbtu.iloc[0:end].sum()
                    subset = pd.concat(objs=[part1, part2])
                    subset = subset[~subset.index.duplicated()]

                return subset

            epw_daily = convert_units(
                x=self.inv_model.predict_epw_daily(fuel_type=fuel_type), from_="btu", to_="kbtu"
            )

            epw_daily_mbtu = convert_units(epw_daily, from_="kbtu", to_="mbtu")

            normalized_consumption[fuel_type.value] = pd.DataFrame(
                data=bills.apply(_calculate_wrapped_total, axis=1)
            )
            normalized_consumption[fuel_type.value]["start_date"] = bills["start_date"]
            normalized_consumption[fuel_type.value]["end_date"] = bills["end_date"]

        return normalized_consumption

    def get_model_results(self, json_results_path: Path) -> dict[str, dict[str, float]]:
        """
        Retrieve annual energy usage from the HPXML model.

        Args:
            annual_json_results_path (Path): Path to the JSON file containing annual results from the HPXML model

        Returns:
            dict[str, dict[str, float]]: A dict of dicts containing the model results for each fuel type by end use in mbtu (because the annual results are in mbtu).
        """

        results = json.loads(json_results_path.read_text())
        if "Time" in results:
            raise ValueError(f"your file {json_results_path} is not an annual results file")

        model_output = {
            "electricity": {},
            "natural gas": {},
            "propane": {},
            "fuel oil": {},
            "wood cord": {},
            "wood pellets": {},
            "coal": {},
        }

        for end_use, consumption in results["End Use"].items():
            fuel_type = end_use.split(":")[0].lower().strip()
            # ignore electricity usage for heating (fans/pumps) when electricity is not the fuel type for any heating system
            if (
                fuel_type == "electricity"
                and "Heating" in end_use
                and FuelType.ELECTRICITY.value
                not in self.hpxml.get_fuel_types()[0]  # heating fuels
            ):
                continue
            if "Heating" in end_use:
                model_output[fuel_type]["heating"] = round(
                    number=(model_output[fuel_type].get("heating", 0) + consumption), ndigits=3
                )
            elif "Cooling" in end_use:
                model_output[fuel_type]["cooling"] = round(
                    number=(model_output[fuel_type].get("cooling", 0) + consumption), ndigits=3
                )
            else:
                model_output[fuel_type]["baseload"] = round(
                    number=(model_output[fuel_type].get("baseload", 0) + consumption), ndigits=3
                )

        # TODO: Use bill date parts of this code to handle calibration by bill-period
        # Most of it can be scrapped. Adapt bill dates to the above style.

        # results = json.loads(json_results_path.read_text())
        # # if "Time" in results:
        # #     daily_results = results
        # model_output = {}
        # for fuel_type, bills in self.inv_model.bills_by_fuel_type.items():
        #     bill_dates = list(zip(bills["start_day_of_year"], bills["end_day_of_year"]))
        #     model_output[fuel_type.value] = {}
        #     for bill in bill_dates:
        #         # bill is a tuple of start_day_of_year and end_day_of_year of utility bill
        #         model_output[fuel_type.value][f"{bill}"] = {}
        #         for end_use, consumption_list in daily_results["End Use"].items():
        #             if "Heating" in end_use:
        #                 # if end_use.lower().startswith(fuel_type.value):
        #                 if "heating_energy" in model_output[fuel_type.value][f"{bill}"]:
        #                     if bill[0] > bill[1]:
        #                         # handle bills that wrap around the end of the year
        #                         model_output[fuel_type.value][f"{bill}"]["heating_energy"] += sum(
        #                             consumption_list[bill[0] : len(consumption_list)]
        #                         )
        #                         model_output[fuel_type.value][f"{bill}"]["heating_energy"] += sum(
        #                             consumption_list[0 : bill[1]]
        #                         )
        #                     else:
        #                         model_output[fuel_type.value][f"{bill}"]["heating_energy"] += sum(
        #                             consumption_list[bill[0] : bill[1]]
        #                         )
        #                 else:
        #                     if bill[0] > bill[1]:
        #                         # handle bills that wrap around the end of the year
        #                         model_output[fuel_type.value][f"{bill}"]["heating_energy"] = sum(
        #                             consumption_list[bill[0] : len(consumption_list)]
        #                         ) + sum(consumption_list[0 : bill[1]])
        #                     else:
        #                         model_output[fuel_type.value][f"{bill}"]["heating_energy"] = sum(
        #                             consumption_list[bill[0] : bill[1]]
        #                         )
        #             elif "Cooling" in end_use:
        #                 if "cooling_energy" in model_output[fuel_type.value][f"{bill}"]:
        #                     if bill[0] > bill[1]:
        #                         # handle bills that wrap around the end of the year
        #                         model_output[fuel_type.value][f"{bill}"]["cooling_energy"] += sum(
        #                             consumption_list[bill[0] : len(consumption_list)]
        #                         )
        #                         model_output[fuel_type.value][f"{bill}"]["cooling_energy"] += sum(
        #                             consumption_list[0 : bill[1]]
        #                         )
        #                     else:
        #                         model_output[fuel_type.value][f"{bill}"]["cooling_energy"] += sum(
        #                             consumption_list[bill[0] : bill[1]]
        #                         )
        #                 else:
        #                     if bill[0] > bill[1]:
        #                         # handle bills that wrap around the end of the year
        #                         model_output[fuel_type.value][f"{bill}"]["cooling_energy"] = sum(
        #                             consumption_list[bill[0] : len(consumption_list)]
        #                         ) + sum(consumption_list[0 : bill[1]])
        #                     else:
        #                         model_output[fuel_type.value][f"{bill}"]["cooling_energy"] = sum(
        #                             consumption_list[bill[0] : bill[1]]
        #                         )
        #             # elif "Hot Water" in end_use:
        #             #     if "hot_water_energy" in model_output[fuel_type.value][f"{bill}"]:
        #             #         model_output[fuel_type.value][f"{bill}"]["hot_water_energy"] += sum(
        #             #             consumption_list[bill[0] : bill[1]]
        #             #         )
        #             #     else:
        #             #         model_output[fuel_type.value][f"{bill}"]["hot_water_energy"] = sum(
        #             #             consumption_list[bill[0] : bill[1]]
        #             #         )
        #             # elif "Lighting" in end_use:
        #             #     if "lighting_energy" in model_output[fuel_type.value][f"{bill}"]:
        #             #         model_output[fuel_type.value][f"{bill}"]["lighting_energy"] += sum(
        #             #             consumption_list[bill[0] : bill[1]]
        #             #         )
        #             #     else:
        #             #         model_output[fuel_type.value][f"{bill}"]["lighting_energy"] = sum(
        #             #             consumption_list[bill[0] : bill[1]]
        #             #         )
        #             else:
        #                 if "other_energy" in model_output[fuel_type.value][f"{bill}"]:
        #                     if bill[0] > bill[1]:
        #                         # handle bills that wrap around the end of the year
        #                         model_output[fuel_type.value][f"{bill}"]["other_energy"] += sum(
        #                             consumption_list[bill[0] : len(consumption_list)]
        #                         )
        #                         model_output[fuel_type.value][f"{bill}"]["other_energy"] += sum(
        #                             consumption_list[0 : bill[1]]
        #                         )
        #                     else:
        #                         model_output[fuel_type.value][f"{bill}"]["other_energy"] += sum(
        #                             consumption_list[bill[0] : bill[1]]
        #                         )
        #                 else:
        #                     if bill[0] > bill[1]:
        #                         # handle bills that wrap around the end of the year
        #                         model_output[fuel_type.value][f"{bill}"]["other_energy"] = sum(
        #                             consumption_list[bill[0] : len(consumption_list)]
        #                         ) + sum(consumption_list[0 : bill[1]])
        #                     else:
        #                         model_output[fuel_type.value][f"{bill}"]["other_energy"] = sum(
        #                             consumption_list[bill[0] : bill[1]]
        #                         )

        # model_output_dfs = {}
        # for fuel_type, monthly_usage in model_output.items():
        #     monthly_usage_df = pd.DataFrame(monthly_usage)
        #     rows = []
        #     for col in monthly_usage_df.columns:
        #         # Parse the column name to get start_date and end_date
        #         start_date, end_date = literal_eval(col)
        #         row = {
        #             "heating_energy": monthly_usage_df.loc["heating_energy", col],
        #             "cooling_energy": monthly_usage_df.loc["cooling_energy", col],
        #             "other_energy": monthly_usage_df.loc["other_energy", col],
        #             "start_date": start_date,
        #             "end_date": end_date,
        #         }
        #         rows.append(row)

        #     reshaped_df = pd.DataFrame(
        #         rows,
        #         columns=[
        #             "heating_energy",
        #             "cooling_energy",
        #             "other_energy",
        #             "start_date",
        #             "end_date",
        #         ],
        #     ).reset_index(drop=True)
        #     model_output_dfs[f"{fuel_type}_df"] = reshaped_df

        return model_output

    def compare_results(
        self, normalized_consumption: dict[str, pd.DataFrame], annual_model_results
    ) -> dict[str, dict[str, dict[str, float]]]:
        """
        Compare the normalized consumption with the model results.

        Args:
            normalized_consumption (dict): Normalized consumption data (mbtu)
            annual_model_results (dict): Model results data (mbtu)

        Returns:
            dict: A dictionary containing the comparison results:
            "{
                <fuel_type>: {
                    "Bias Error": {
                        <load_type - heating/cooling/baseline>: <percentage error>
                    },
                    "Absolute Error": {
                        <load_type - heating/cooling/baseline>: <error in mbtu or kWh>
                    }
                },
                <fuel_type>: {...}
            }"
        """

        # TODO: prevent double-calculating when running multiple times in the same kernel session

        # Build annual normalized bill consumption dicts
        annual_normalized_bill_consumption = {}
        for fuel_type, consumption in normalized_consumption.items():
            annual_normalized_bill_consumption[fuel_type] = {}
            for end_use in ["heating", "cooling", "baseload"]:
                annual_normalized_bill_consumption[fuel_type][end_use] = (
                    consumption[end_use].sum().round(1)
                )

        comparison_results = {}

        # combine the annual normalized bill consumption with the model results
        for model_fuel_type, disagg_results in annual_model_results.items():
            bias_error_criteria = 5  # percent
            absolute_error_criteria = 5  # measured in mbtu
            if model_fuel_type in annual_normalized_bill_consumption:
                comparison_results[model_fuel_type] = {"Bias Error": {}, "Absolute Error": {}}
                for load_type in disagg_results:
                    if model_fuel_type == "electricity":
                        absolute_error_criteria = 500  # measured in kWh
                        # All results from simulation and normalized bills are in mbtu.
                        # convert electric loads from mbtu to kWh for bpi2400
                        annual_normalized_bill_consumption[model_fuel_type][load_type] = (
                            convert_units(
                                annual_normalized_bill_consumption[model_fuel_type][load_type],
                                from_="mbtu",
                                to_="kwh",
                            )
                        )
                        disagg_results[load_type] = convert_units(
                            disagg_results[load_type], from_="mbtu", to_="kwh"
                        )

                    # Calculate error levels
                    if annual_normalized_bill_consumption[model_fuel_type][load_type] == 0:
                        comparison_results[model_fuel_type]["Bias Error"][load_type] = float("nan")
                    else:
                        comparison_results[model_fuel_type]["Bias Error"][load_type] = round(
                            (
                                (
                                    annual_normalized_bill_consumption[model_fuel_type][load_type]
                                    - disagg_results[load_type]
                                )
                                / annual_normalized_bill_consumption[model_fuel_type][load_type]
                            )
                            * 100,
                            1,
                        )
                    comparison_results[model_fuel_type]["Absolute Error"][load_type] = round(
                        abs(
                            annual_normalized_bill_consumption[model_fuel_type][load_type]
                            - disagg_results[load_type]
                        ),
                        1,
                    )
                    # Notify amount error exceeds the criteria
                    if (
                        abs(comparison_results[model_fuel_type]["Bias Error"][load_type])
                        > bias_error_criteria
                    ):
                        logger.info(
                            f"Bias error for {model_fuel_type} {load_type} is {comparison_results[model_fuel_type]['Bias Error'][load_type]} but the limit is +/- {bias_error_criteria}"
                        )
                    if (
                        abs(comparison_results[model_fuel_type]["Absolute Error"][load_type])
                        > absolute_error_criteria
                    ):
                        logger.info(
                            f"Absolute error for {model_fuel_type} {load_type} is {comparison_results[model_fuel_type]['Absolute Error'][load_type]} but the limit is +/- {absolute_error_criteria}"
                        )

        return comparison_results

    def calculate_annual_degree_days(self) -> dict[str, float]:
        """Calculate annual heating and cooling degree days from TMY data and actual weather data.

        Returns:
            dict: A dictionary containing annual heating and cooling degree days for TMY weather data.
            dict: A dictionary containing annual heating and cooling degree days for actual weather data.
        """
        tmy_dry_bulb_temps_f = ud.calc_daily_dbs(self.hpxml).f
        bills_by_fuel_type, _, _ = ud.get_bills_from_hpxml(self.hpxml)
        lat, lon = self.hpxml.get_lat_lon()
        bill_tmy_degree_days = {}
        total_period_actual_dd = {}

        # Use day-of-year because TMY data contains multiple years
        tmy_temp_index_doy = tmy_dry_bulb_temps_f.index.dayofyear

        for fuel_type, bills in bills_by_fuel_type.items():
            if fuel_type not in (
                FuelType.FUEL_OIL,
                FuelType.PROPANE,
                FuelType.WOOD,
                FuelType.WOOD_PELLETS,
            ):
                continue  # Skip fuels that are not delivered fuels
            # format fuel type for dictionary keys
            fuel_type_name = fuel_type.name.lower().replace("_", " ")
            # Get degree days of actual weather during bill periods
            _, actual_temp_f = ud.join_bills_weather(bills, lat, lon)
            daily_actual_temps = actual_temp_f.resample("D").mean()
            actual_degree_days = ud.calc_heat_cool_degree_days(daily_actual_temps)
            actual_degree_days = {k: round(v) for k, v in actual_degree_days.items()}
            total_period_actual_dd[fuel_type_name] = actual_degree_days

            # Get degree days of TMY weather
            bill_results = []
            for _, row in bills.iterrows():
                start_doy = row["start_day_of_year"]
                end_doy = row["end_day_of_year"]

                # Handle bills that wrap around the end of the year
                if start_doy <= end_doy:
                    mask = (tmy_temp_index_doy >= start_doy) & (tmy_temp_index_doy <= end_doy)
                else:
                    mask = (tmy_temp_index_doy >= start_doy) | (tmy_temp_index_doy <= end_doy)

                # Select the dry bulb temperatures for the bill period
                bill_dry_bulbs_tmy = tmy_dry_bulb_temps_f[mask]
                tmy_degree_days = ud.calc_heat_cool_degree_days(bill_dry_bulbs_tmy)
                bill_results.append(
                    {
                        "start_date": row["start_date"],
                        "end_date": row["end_date"],
                        **tmy_degree_days,
                    }
                )
            bill_tmy_degree_days[fuel_type_name] = bill_results

        total_period_tmy_dd = {}
        for fuel, bill_list in bill_tmy_degree_days.items():
            hdd_total = round(sum(bill.get("HDD65F", 0) for bill in bill_list))
            cdd_total = round(sum(bill.get("CDD65F", 0) for bill in bill_list))
            total_period_tmy_dd[fuel] = {"HDD65F": hdd_total, "CDD65F": cdd_total}

        return total_period_tmy_dd, total_period_actual_dd

    def simplified_annual_usage(self, model_results: dict, consumption) -> dict:
        total_period_tmy_dd, total_period_actual_dd = self.calculate_annual_degree_days()

        comparison_results = {}

        for fuel in total_period_tmy_dd:
            for fuel_consumption in consumption.ConsumptionDetails.ConsumptionInfo:
                measured_consumption = 0.0
                fuel_unit_type = fuel_consumption.ConsumptionType.Energy.UnitofMeasure
                if fuel_consumption.ConsumptionType.Energy.FuelType == fuel:
                    first_bill_date = fuel_consumption.ConsumptionDetail[0].StartDateTime
                    last_bill_date = fuel_consumption.ConsumptionDetail[-1].EndDateTime
                    first_bill_date = dt.strptime(str(first_bill_date), "%Y-%m-%dT%H:%M:%S")
                    last_bill_date = dt.strptime(str(last_bill_date), "%Y-%m-%dT%H:%M:%S")
                    num_days = (last_bill_date - first_bill_date + timedelta(days=1)).days
                for delivery in fuel_consumption.ConsumptionDetail:
                    measured_consumption += int(delivery.Consumption)
                # logger.debug(
                #     f"Measured {fuel} consumption: {measured_consumption:,.0f} {fuel_unit_type}"
                # )
                if fuel_unit_type == "gal" and fuel == FuelType.FUEL_OIL.value:
                    fuel_unit_type = f"{fuel_unit_type}_fuel_oil"
                elif fuel_unit_type == "gal" and fuel == FuelType.PROPANE.value:
                    fuel_unit_type = f"{fuel_unit_type}_propane"
                measured_consumption = convert_units(
                    measured_consumption, str(fuel_unit_type), "mBtu"
                )

            modeled_baseload = model_results[fuel].get("baseload", 0)
            modeled_heating = model_results[fuel].get("heating", 0)
            modeled_cooling = model_results[fuel].get("cooling", 0)
            total_modeled_usage = modeled_baseload + modeled_heating + modeled_cooling

            baseload_fraction = modeled_baseload / total_modeled_usage
            heating_fraction = modeled_heating / total_modeled_usage
            cooling_fraction = modeled_cooling / total_modeled_usage

            baseload = baseload_fraction * (num_days / 365)
            heating = heating_fraction * (
                total_period_actual_dd[fuel]["HDD65F"] / total_period_tmy_dd[fuel]["HDD65F"]
            )
            cooling = cooling_fraction * (
                total_period_actual_dd[fuel]["CDD65F"] / total_period_tmy_dd[fuel]["CDD65F"]
            )

            annual_delivered_fuel_usage = measured_consumption / (baseload + heating + cooling)
            # logger.debug(f"annual_delivered_fuel_usage: {annual_delivered_fuel_usage:,.2f} mBtu")

            normalized_annual_baseload = annual_delivered_fuel_usage * baseload_fraction
            normalized_annual_heating = annual_delivered_fuel_usage * heating_fraction
            normalized_annual_cooling = annual_delivered_fuel_usage * cooling_fraction

            baseload_bias_error = (
                ((normalized_annual_baseload - modeled_baseload) / normalized_annual_baseload) * 100
                if normalized_annual_baseload
                else 0
            )
            heating_bias_error = (
                ((normalized_annual_heating - modeled_heating) / normalized_annual_heating) * 100
                if normalized_annual_heating
                else 0
            )
            cooling_bias_error = (
                ((normalized_annual_cooling - modeled_cooling) / normalized_annual_cooling) * 100
                if normalized_annual_cooling
                else 0
            )

            baseload_absolute_error = abs(normalized_annual_baseload - modeled_baseload)
            heating_absolute_error = abs(normalized_annual_heating - modeled_heating)
            cooling_absolute_error = abs(normalized_annual_cooling - modeled_cooling)

            comparison_results[fuel] = {
                "Bias Error": {
                    "baseload": round(baseload_bias_error, 2),
                    "heating": round(heating_bias_error, 2),
                    "cooling": round(cooling_bias_error, 2),
                },
                "Absolute Error": {
                    "baseload": round(baseload_absolute_error, 2),
                    "heating": round(heating_absolute_error, 2),
                    "cooling": round(cooling_absolute_error, 2),
                },
            }
        return comparison_results

    def hpxml_data_error_checking(self) -> None:
        """Check for common HPXML errors

        :raises ValueError: If an error is found
        """
        now = dt.now()
        building = self.hpxml.get_building()
        try:
            consumption = self.hpxml.get_consumption()
        except IndexError:
            raise ValueError("No Consumption section found in HPXML file.")

        # Check that the building doesn't have PV
        try:
            building.BuildingDetails.Systems.Photovoltaics
            raise ValueError("PV is not supported with automated calibration at this time.")
        except AttributeError:
            pass

        # Check that consumption types are appropriate (not mixing Energy and Water)
        for fuel in consumption.ConsumptionDetails.ConsumptionInfo:
            try:
                if fuel.ConsumptionType.Energy.FuelType in FuelType._value2member_map_:
                    continue
            except AttributeError:
                raise ValueError(
                    "ConsumptionType.Energy.FuelType is missing or not recognized in Consumption. "
                    "We only calibrate energy consumption, not water."
                )

        # Check that build ID matches consumption BuildingID
        if not consumption.BuildingID.attrib["idref"] == building.BuildingID.attrib["id"]:
            raise ValueError(
                f"Consumption BuildingID idref '{consumption.BuildingID.attrib['idref']}' does "
                f"not match Building ID '{building.BuildingID.attrib['id']}'"
            )

        # Check consumption energy units are appropriate for the fuel type
        for fuel in consumption.ConsumptionDetails.ConsumptionInfo:
            match fuel.ConsumptionType.Energy.FuelType:
                case FuelType.ELECTRICITY.value:
                    if fuel.ConsumptionType.Energy.UnitofMeasure not in ("kWh", "MWh"):
                        raise ValueError(
                            "Electricity consumption unit must be 'kWh' or 'MWh', "
                            f"got '{fuel.ConsumptionType.Energy.UnitofMeasure}'"
                        )
                case FuelType.NATURAL_GAS.value:
                    if fuel.ConsumptionType.Energy.UnitofMeasure not in (
                        "therms",
                        "Btu",
                        "kBtu",
                        "MBtu",
                        "ccf",
                        "kcf",
                        "Mcf",
                    ):
                        raise ValueError(
                            "Natural gas consumption unit must be 'therm' or 'CCF', "
                            f"got '{fuel.ConsumptionType.Energy.UnitofMeasure}'"
                        )
                case FuelType.FUEL_OIL.value:
                    if fuel.ConsumptionType.Energy.UnitofMeasure not in (
                        "gal",
                        "Btu",
                        "kBtu",
                        "MBtu",
                    ):
                        raise ValueError(
                            f"Fuel oil consumption unit must be 'gal', 'Btu', 'kBtu', or 'MBtu', "
                            f"got '{fuel.ConsumptionType.Energy.UnitofMeasure}'"
                        )
                case FuelType.PROPANE.value:
                    if fuel.ConsumptionType.Energy.UnitofMeasure not in (
                        "gal",
                        "Btu",
                        "kBtu",
                        "MBtu",
                    ):
                        raise ValueError(
                            f"Propane consumption unit must be 'gal', 'Btu', 'kBtu', or 'MBtu', "
                            f"got '{fuel.ConsumptionType.Energy.UnitofMeasure}'"
                        )
                case _:
                    raise ValueError(
                        f"Unsupported fuel type '{fuel.ConsumptionType.Energy.FuelType}' with "
                        f"unit '{fuel.ConsumptionType.Energy.UnitofMeasure}'"
                    )

        # Check that consumption dates have no gaps nor are overlapping
        for fuel in consumption.ConsumptionDetails.ConsumptionInfo:
            details = fuel.ConsumptionDetail
            for i, detail in enumerate(details):
                # Check that start and end dates are present
                try:
                    start_date = dt.strptime(str(detail.StartDateTime), "%Y-%m-%dT%H:%M:%S")
                except AttributeError:
                    raise ValueError(
                        f"Consumption detail {i} for {fuel.ConsumptionType.Energy.FuelType} is missing StartDateTime."
                    )
                try:
                    end_date = dt.strptime(str(detail.EndDateTime), "%Y-%m-%dT%H:%M:%S")
                except AttributeError:
                    raise ValueError(
                        f"Consumption detail {i} for {fuel.ConsumptionType.Energy.FuelType} is missing EndDateTime."
                    )
                # Compare with previous detail if not the first
                if i > 0:
                    prev_detail = details[i - 1]
                    prev_end = dt.strptime(str(prev_detail.EndDateTime), "%Y-%m-%dT%H:%M:%S")
                    curr_start = dt.strptime(str(detail.StartDateTime), "%Y-%m-%dT%H:%M:%S")
                    if curr_start < prev_end:
                        raise ValueError(
                            f"Consumption details for {fuel.ConsumptionType.Energy.FuelType} overlap: "
                            f"{prev_detail.StartDateTime} - {prev_detail.EndDateTime} overlaps with "
                            f"{detail.StartDateTime} - {detail.EndDateTime}"
                        )
                    if (curr_start - prev_end) > timedelta(minutes=1):
                        raise ValueError(
                            f"Gap in consumption data for {fuel.ConsumptionType.Energy.FuelType}: "
                            f"Period between {prev_detail.EndDateTime} and {detail.StartDateTime} is not covered.\n"
                            "Are the bill periods consecutive?"
                        )

        # Check that consumption values are above zero
        for fuel in consumption.ConsumptionDetails.ConsumptionInfo:
            for detail in fuel.ConsumptionDetail:
                if detail.Consumption <= 0:
                    raise ValueError(
                        f"Consumption value for {fuel.ConsumptionType.Energy.FuelType} cannot be "
                        f"zero or negative for bill-period: {detail.StartDateTime}"
                    )

        # Check if consumption is estimated
        for fuel in consumption.ConsumptionDetails.ConsumptionInfo:
            for detail in fuel.ConsumptionDetail:
                try:
                    reading_type = str(detail.ReadingType)
                    if reading_type.lower() == "estimate":
                        # TODO: bump to simplified calibration instead of raising an error
                        raise ValueError(
                            f"Estimated consumption value for {fuel.ConsumptionType.Energy.FuelType} cannot be greater than zero for bill-period: {detail.StartDateTime}"
                        )
                except AttributeError:
                    # If there is no ReadingType, assume it's not estimated
                    pass

        # Check that there is only one consumption section per fuel type
        fuel_types = set()
        for fuel in consumption.ConsumptionDetails.ConsumptionInfo:
            fuel_type = fuel.ConsumptionType.Energy.FuelType
            if fuel_type in fuel_types:
                raise ValueError(
                    f"Multiple Consumption sections found for fuel type '{fuel_type}'. "
                    "Only one section per fuel type is allowed."
                )
            fuel_types.add(fuel_type)

        # Check that electricity consumption is present
        if FuelType.ELECTRICITY.value not in fuel_types:
            raise ValueError(
                "Electricity consumption is required for calibration. "
                "Please provide electricity consumption data in the HPXML file."
            )

        # Check that the consumed fuel matches the equipment fuel type
        try:
            heating_fuel_type = (
                building.BuildingDetails.Systems.HVAC.HVACPlant.HeatingSystem.HeatingSystemFuel
            )
            if heating_fuel_type not in fuel_types:
                raise ValueError(
                    f"Heating equipment fuel type {heating_fuel_type} does not match any consumption "
                    f"fuel type. Consumption fuel types: {fuel_types}."
                )
        except AttributeError:
            raise ValueError(
                "Heating system fuel type is missing in the HPXML file. "
                "Please provide the heating system fuel type in the HPXML file."
            )
        try:
            water_heating_fuel_type = (
                building.BuildingDetails.Systems.WaterHeating.WaterHeatingSystem.FuelType
            )
            if water_heating_fuel_type not in fuel_types:
                raise ValueError(
                    f"Heating equipment fuel type {water_heating_fuel_type} does not match any consumption "
                    f"fuel type. Consumption fuel types: {fuel_types}."
                )
        except AttributeError:
            raise ValueError(
                "Water heating system fuel type is missing in the HPXML file. "
                "Please provide the water heating system fuel type in the HPXML file."
            )
        try:
            clothes_dryer_fuel_type = building.BuildingDetails.Appliances.ClothesDryer.FuelType
            if clothes_dryer_fuel_type not in fuel_types:
                raise ValueError(
                    f"Heating equipment fuel type {clothes_dryer_fuel_type} does not match any consumption "
                    f"fuel type. Consumption fuel types: {fuel_types}."
                )
        except AttributeError:
            # Only raise an error if ClothesDryer exists but FuelType does not
            if hasattr(building.BuildingDetails.Appliances, "ClothesDryer"):
                raise ValueError(
                    "Clothes dryer fuel type is missing in the HPXML file. "
                    "Please provide the clothes dryer fuel type in the HPXML file."
                )

        # Check that electricity has at least 10 bill periods per year
        for fuel in consumption.ConsumptionDetails.ConsumptionInfo:
            if fuel.ConsumptionType.Energy.FuelType == FuelType.ELECTRICITY.value:
                num_elec_bills = len(fuel.ConsumptionDetail)
                if (
                    num_elec_bills
                    < self.ga_config["utility_bill_criteria"]["min_num_electrical_bills"]
                ):
                    raise ValueError(
                        f"Electricity consumption must have at least {self.ga_config['utility_bill_criteria']['min_num_electrical_bills']} bill periods, found {num_elec_bills}."
                    )

        for fuel in consumption.ConsumptionDetails.ConsumptionInfo:
            # Check that the consumption dates are within configured limits
            # Check that there are sufficient days of data (set by ga_config)
            if (
                dt.strptime(str(fuel.ConsumptionDetail[-1].EndDateTime), "%Y-%m-%dT%H:%M:%S")
                - dt.strptime(str(fuel.ConsumptionDetail[0].StartDateTime), "%Y-%m-%dT%H:%M:%S")
            ).days < self.ga_config["utility_bill_criteria"]["min_days_of_consumption_data"]:
                raise ValueError(
                    f"Consumption dates for {fuel.ConsumptionType.Energy.FuelType} must cover at least {self.ga_config['utility_bill_criteria']['min_days_of_consumption_data']} days."
                )
            for idx, detail in enumerate(fuel.ConsumptionDetail):
                # Check that StartDateTime and EndDateTime are present
                start_date = dt.strptime(str(detail.StartDateTime), "%Y-%m-%dT%H:%M:%S")
                end_date = dt.strptime(str(detail.EndDateTime), "%Y-%m-%dT%H:%M:%S")

                # Check that dates are within the past 5 years
                if start_date > now or end_date > now:
                    raise ValueError(
                        f"Consumption dates {start_date} - {end_date} cannot be in the future."
                    )
                if (now - start_date).days > self.ga_config["utility_bill_criteria"][
                    "max_years"
                ] * 365 or (now - end_date).days > self.ga_config["utility_bill_criteria"][
                    "max_years"
                ] * 365:
                    raise ValueError(
                        f"Consumption dates {start_date} - {end_date} must be within the past 5 years."
                    )

                # Check that electricity bill periods are within the configured min/max days
                longest_bill_period = self.ga_config["utility_bill_criteria"][
                    "max_electrical_bill_days"
                ]
                shortest_bill_period = self.ga_config["utility_bill_criteria"][
                    "min_electrical_bill_days"
                ]
                if fuel.ConsumptionType.Energy.FuelType == FuelType.ELECTRICITY.value:
                    if (end_date - start_date).days > longest_bill_period:
                        raise ValueError(
                            f"Electricity consumption bill period {start_date} - {end_date} cannot be longer than {longest_bill_period} days."
                        )
                    if (end_date - start_date).days < shortest_bill_period:
                        raise ValueError(
                            f"Electricity consumption bill period {start_date} - {end_date} cannot be shorter than {shortest_bill_period} days."
                        )

    def run_ga_search(
        self,
        population_size=None,
        generations=None,
        cxpb=None,
        mutpb=None,
        num_proc=None,
        output_filepath=None,
    ):
        print(f"Running GA search algorithm for '{Path(self.hpxml_filepath).name}'...")

        all_temp_dirs = set()
        best_dirs_by_gen = []
        cfg = self.ga_config
        population_size = cfg["genetic_algorithm"]["population_size"]
        generations = cfg["genetic_algorithm"]["generations"]
        bias_error_threshold = cfg["genetic_algorithm"]["bias_error_threshold"]
        abs_error_elec_threshold = cfg["genetic_algorithm"]["abs_error_elec_threshold"]
        abs_error_fuel_threshold = cfg["genetic_algorithm"]["abs_error_fuel_threshold"]
        cxpb = cfg["genetic_algorithm"]["crossover_probability"]
        mutpb = cfg["genetic_algorithm"]["mutation_probability"]
        misc_load_multiplier_choices = cfg["value_choices"]["misc_load_multiplier_choices"]
        air_leakage_multiplier_choices = cfg["value_choices"]["air_leakage_multiplier_choices"]
        hvac_eff_multiplier_choices = cfg["value_choices"]["hvac_eff_multiplier_choices"]
        roof_r_value_multiplier_choices = cfg["value_choices"]["roof_r_value_multiplier_choices"]
        ceiling_r_value_multiplier_choices = cfg["value_choices"][
            "ceiling_r_value_multiplier_choices"
        ]
        above_ground_walls_r_value_multiplier_choices = cfg["value_choices"][
            "above_ground_walls_r_value_multiplier_choices"
        ]
        below_ground_walls_r_value_multiplier_choices = cfg["value_choices"][
            "below_ground_walls_r_value_multiplier_choices"
        ]
        slab_r_value_multiplier_choices = cfg["value_choices"]["slab_r_value_multiplier_choices"]
        floor_r_value_multiplier_choices = cfg["value_choices"]["floor_r_value_multiplier_choices"]
        heating_setpoint_choices = cfg["value_choices"]["heating_setpoint_choices"]
        cooling_setpoint_choices = cfg["value_choices"]["cooling_setpoint_choices"]
        water_heater_efficiency_multiplier_choices = cfg["value_choices"][
            "water_heater_efficiency_multiplier_choices"
        ]
        water_fixtures_usage_multiplier_choices = cfg["value_choices"][
            "water_fixtures_usage_multiplier_choices"
        ]
        window_u_factor_multiplier_choices = cfg["value_choices"][
            "window_u_factor_multiplier_choices"
        ]
        window_shgc_multiplier_choices = cfg["value_choices"]["window_shgc_multiplier_choices"]
        appliance_usage_multiplier_choices = cfg["value_choices"][
            "appliance_usage_multiplier_choices"
        ]
        lighting_load_multiplier_choices = cfg["value_choices"]["lighting_load_multiplier_choices"]

        def evaluate(individual):
            try:
                (
                    misc_load_multiplier,
                    heating_setpoint_offset,
                    cooling_setpoint_offset,
                    air_leakage_multiplier,
                    heating_efficiency_multiplier,
                    cooling_efficiency_multiplier,
                    roof_r_value_multiplier,
                    ceiling_r_value_multiplier,
                    above_ground_walls_r_value_multiplier,
                    below_ground_walls_r_value_multiplier,
                    slab_r_value_multiplier,
                    floor_r_value_multiplier,
                    water_heater_efficiency_multiplier,
                    water_fixtures_usage_multiplier,
                    window_u_factor_multiplier,
                    window_shgc_multiplier,
                    appliance_usage_multiplier,
                    lighting_load_multiplier,
                ) = individual
                temp_output_dir = Path(
                    tempfile.mkdtemp(prefix=f"calib_test_{uuid.uuid4().hex[:6]}_")
                )
                mod_hpxml_path = temp_output_dir / "modified.xml"
                arguments = {
                    "xml_file_path": str(self.hpxml_filepath),
                    "save_file_path": str(mod_hpxml_path),
                    "heating_setpoint_offset": heating_setpoint_offset,
                    "cooling_setpoint_offset": cooling_setpoint_offset,
                    "misc_load_multiplier": misc_load_multiplier,
                    "air_leakage_multiplier": air_leakage_multiplier,
                    "heating_efficiency_multiplier": heating_efficiency_multiplier,
                    "cooling_efficiency_multiplier": cooling_efficiency_multiplier,
                    "roof_r_value_multiplier": roof_r_value_multiplier,
                    "ceiling_r_value_multiplier": ceiling_r_value_multiplier,
                    "above_ground_walls_r_value_multiplier": above_ground_walls_r_value_multiplier,
                    "below_ground_walls_r_value_multiplier": below_ground_walls_r_value_multiplier,
                    "slab_r_value_multiplier": slab_r_value_multiplier,
                    "floor_r_value_multiplier": floor_r_value_multiplier,
                    "water_heater_efficiency_multiplier": water_heater_efficiency_multiplier,
                    "water_fixtures_usage_multiplier": water_fixtures_usage_multiplier,
                    "window_u_factor_multiplier": window_u_factor_multiplier,
                    "window_shgc_multiplier": window_shgc_multiplier,
                    "appliance_usage_multiplier": appliance_usage_multiplier,
                    "lighting_load_multiplier": lighting_load_multiplier,
                }

                temp_osw = Path(temp_output_dir / "modify_hpxml.osw")
                create_measure_input_file(arguments, temp_osw)

                app(["modify-xml", str(temp_osw)])
                app(
                    [
                        "run-sim",
                        str(mod_hpxml_path),
                        "--output-dir",
                        str(temp_output_dir),
                        "--output-format",
                        "json",
                    ]
                )

                output_file = temp_output_dir / "run" / "results_annual.json"
                simulation_results = self.get_model_results(json_results_path=output_file)
<<<<<<< HEAD
                consumption = self.hpxml.get_consumption()
                comparison = {}
                delivered_fuels = (
                    FuelType.FUEL_OIL.value,
                    FuelType.PROPANE.value,
                    FuelType.WOOD.value,
                    FuelType.WOOD_PELLETS.value,
                )
                for fuel_type in consumption.ConsumptionDetails.ConsumptionInfo:
                    fuel = fuel_type.ConsumptionType.Energy.FuelType
                    if fuel in delivered_fuels:
                        simplified_calibration_results = self.simplified_annual_usage(
                            simulation_results, consumption
                        )
                        comparison[fuel] = simplified_calibration_results.get(fuel, {})
                    else:
                        normalized_consumption = self.get_normalized_consumption_per_bill()
                        comparison.update(
                            self.compare_results(normalized_consumption, simulation_results)
                        )
=======
                simulation_results_copy = copy.deepcopy(simulation_results)
                normalized_consumption = self.get_normalized_consumption_per_bill()
                comparison = self.compare_results(normalized_consumption, simulation_results_copy)
>>>>>>> 9d45ef75

                combined_error_penalties = []
                for fuel_type, metrics in comparison.items():
                    for end_use, bias_error in metrics["Bias Error"].items():
                        if math.isnan(bias_error) or math.isnan(metrics["Absolute Error"][end_use]):
                            continue  # Skip NaN values

                        bias_err = abs(bias_error)
                        abs_err = abs(metrics["Absolute Error"][end_use])

                        log_bias_err = math.log1p(bias_err)  # log1p to avoid log(0)
                        log_abs_err = math.log1p(abs_err)

                        bias_error_penalty = max(0, log_bias_err) ** 2
                        abs_error_penalty = max(0, log_abs_err) ** 2
                        combined_error_penalty = bias_error_penalty + abs_error_penalty

                        combined_error_penalties.append(combined_error_penalty)

                total_score = sum(combined_error_penalties)

                return (
                    (total_score,),
                    comparison,
                    temp_output_dir,
                    simulation_results_copy,
                )

            except Exception as e:
                logger.error(f"Error evaluating individual {individual}: {e}")
                return (float("inf"),), {}, None

        def abs_error_within_threshold(
            fuel_type: str, abs_error: float, elec_threshold: float, fuel_threshold: float
        ) -> bool:
            if fuel_type == "electricity":
                return abs(abs_error) <= elec_threshold
            else:
                return abs(abs_error) <= fuel_threshold

        def create_measure_input_file(arguments: dict, output_file_path: str):
            data = {
                "run_directory": str(Path(arguments["save_file_path"]).parent),
                "measure_paths": [str(Path(__file__).resolve().parent.parent / "measures")],
                "steps": [{"measure_dir_name": "ModifyXML", "arguments": arguments}],
            }
            Path(output_file_path).parent.mkdir(parents=True, exist_ok=True)
            with open(output_file_path, "w", encoding="utf-8") as f:
                json.dump(data, f, indent=2)

        def diversity(pop):
            return len({tuple(ind) for ind in pop}) / len(pop)

        toolbox = base.Toolbox()
        toolbox.register("attr_misc_load_multiplier", random.choice, misc_load_multiplier_choices)
        toolbox.register("attr_heating_setpoint_offset", random.choice, heating_setpoint_choices)
        toolbox.register("attr_cooling_setpoint_offset", random.choice, cooling_setpoint_choices)
        toolbox.register(
            "attr_air_leakage_multiplier", random.choice, air_leakage_multiplier_choices
        )
        toolbox.register(
            "attr_heating_efficiency_multiplier", random.choice, hvac_eff_multiplier_choices
        )
        toolbox.register(
            "attr_cooling_efficiency_multiplier", random.choice, hvac_eff_multiplier_choices
        )
        toolbox.register(
            "attr_roof_r_value_multiplier", random.choice, roof_r_value_multiplier_choices
        )
        toolbox.register(
            "attr_ceiling_r_value_multiplier", random.choice, ceiling_r_value_multiplier_choices
        )
        toolbox.register(
            "attr_above_ground_walls_r_value_multiplier",
            random.choice,
            above_ground_walls_r_value_multiplier_choices,
        )
        toolbox.register(
            "attr_below_ground_walls_r_value_multiplier",
            random.choice,
            below_ground_walls_r_value_multiplier_choices,
        )
        toolbox.register(
            "attr_slab_r_value_multiplier", random.choice, slab_r_value_multiplier_choices
        )
        toolbox.register(
            "attr_floor_r_value_multiplier", random.choice, floor_r_value_multiplier_choices
        )
        toolbox.register(
            "attr_water_heater_efficiency_multiplier",
            random.choice,
            water_heater_efficiency_multiplier_choices,
        )
        toolbox.register(
            "attr_water_fixtures_usage_multiplier",
            random.choice,
            water_fixtures_usage_multiplier_choices,
        )
        toolbox.register(
            "attr_window_u_factor_multiplier", random.choice, window_u_factor_multiplier_choices
        )
        toolbox.register(
            "attr_window_shgc_multiplier", random.choice, window_shgc_multiplier_choices
        )
        toolbox.register(
            "attr_appliance_usage_multiplier", random.choice, appliance_usage_multiplier_choices
        )
        toolbox.register(
            "attr_lighting_load_multiplier", random.choice, lighting_load_multiplier_choices
        )
        toolbox.register(
            "individual",
            tools.initRepeat,
            creator.Individual,
            (
                toolbox.attr_misc_load_multiplier,
                toolbox.attr_heating_setpoint_offset,
                toolbox.attr_cooling_setpoint_offset,
                toolbox.attr_air_leakage_multiplier,
                toolbox.attr_heating_efficiency_multiplier,
                toolbox.attr_cooling_efficiency_multiplier,
                toolbox.attr_roof_r_value_multiplier,
                toolbox.attr_ceiling_r_value_multiplier,
                toolbox.attr_above_ground_walls_r_value_multiplier,
                toolbox.attr_below_ground_walls_r_value_multiplier,
                toolbox.attr_slab_r_value_multiplier,
                toolbox.attr_floor_r_value_multiplier,
                toolbox.attr_water_heater_efficiency_multiplier,
                toolbox.attr_water_fixtures_usage_multiplier,
                toolbox.attr_window_u_factor_multiplier,
                toolbox.attr_window_shgc_multiplier,
                toolbox.attr_appliance_usage_multiplier,
                toolbox.attr_lighting_load_multiplier,
            ),
            n=18,
        )

        def generate_random_individual():
            return creator.Individual(
                [
                    random.choice(misc_load_multiplier_choices),
                    random.choice(heating_setpoint_choices),
                    random.choice(cooling_setpoint_choices),
                    random.choice(air_leakage_multiplier_choices),
                    random.choice(hvac_eff_multiplier_choices),
                    random.choice(hvac_eff_multiplier_choices),
                    random.choice(roof_r_value_multiplier_choices),
                    random.choice(ceiling_r_value_multiplier_choices),
                    random.choice(above_ground_walls_r_value_multiplier_choices),
                    random.choice(below_ground_walls_r_value_multiplier_choices),
                    random.choice(slab_r_value_multiplier_choices),
                    random.choice(floor_r_value_multiplier_choices),
                    random.choice(water_heater_efficiency_multiplier_choices),
                    random.choice(water_fixtures_usage_multiplier_choices),
                    random.choice(window_u_factor_multiplier_choices),
                    random.choice(window_shgc_multiplier_choices),
                    random.choice(appliance_usage_multiplier_choices),
                    random.choice(lighting_load_multiplier_choices),
                ]
            )

        toolbox.register("individual", generate_random_individual)
        toolbox.register("population", tools.initRepeat, list, toolbox.individual)
        toolbox.register("evaluate", evaluate)
        toolbox.register("mate", tools.cxUniform, indpb=cxpb)

        # Define parameter-to-choices mapping for mutation
        param_choices_map = {
            "misc_load_multiplier": misc_load_multiplier_choices,
            "heating_setpoint_offset": heating_setpoint_choices,
            "cooling_setpoint_offset": cooling_setpoint_choices,
            "air_leakage_multiplier": air_leakage_multiplier_choices,
            "heating_hvac_eff_multiplier": hvac_eff_multiplier_choices,
            "cooling_hvac_eff_multiplier": hvac_eff_multiplier_choices,
            "roof_r_value_multiplier": roof_r_value_multiplier_choices,
            "ceiling_r_value_multiplier": ceiling_r_value_multiplier_choices,
            "above_ground_walls_r_value_multiplier": above_ground_walls_r_value_multiplier_choices,
            "below_ground_walls_r_value_multiplier": below_ground_walls_r_value_multiplier_choices,
            "slab_r_value_multiplier": slab_r_value_multiplier_choices,
            "floor_r_value_multiplier": floor_r_value_multiplier_choices,
            "water_heater_efficiency_multiplier": water_heater_efficiency_multiplier_choices,
            "water_fixtures_usage_multiplier": water_fixtures_usage_multiplier_choices,
            "window_u_factor_multiplier": window_u_factor_multiplier_choices,
            "window_shgc_multiplier": window_shgc_multiplier_choices,
            "appliance_usage_multiplier": appliance_usage_multiplier_choices,
            "lighting_load_multiplier": lighting_load_multiplier_choices,
        }

        worst_end_uses_by_gen = []

        end_use_param_map = {
            "electricity_heating": [
                "heating_setpoint_offset",
                "air_leakage_multiplier",
                "heating_hvac_eff_multiplier",
                "roof_r_value_multiplier",
                "ceiling_r_value_multiplier",
                "above_ground_walls_r_value_multiplier",
                "slab_r_value_multiplier",
                "window_u_factor_multiplier",
                "window_shgc_multiplier",
            ],
            "electricity_cooling": [
                "cooling_setpoint_offset",
                "air_leakage_multiplier",
                "cooling_hvac_eff_multiplier",
                "roof_r_value_multiplier",
                "ceiling_r_value_multiplier",
                "above_ground_walls_r_value_multiplier",
                "slab_r_value_multiplier",
                "window_u_factor_multiplier",
                "window_shgc_multiplier",
            ],
            "electricity_baseload": [
                "misc_load_multiplier",
                "appliance_usage_multiplier",
                "lighting_load_multiplier",
            ],
            "natural_gas_heating": [
                "heating_setpoint_offset",
                "air_leakage_multiplier",
                "heating_hvac_eff_multiplier",
                "roof_r_value_multiplier",
                "ceiling_r_value_multiplier",
                "above_ground_walls_r_value_multiplier",
                "slab_r_value_multiplier",
                "window_u_factor_multiplier",
                "window_shgc_multiplier",
            ],
            "natural_gas_baseload": [
                "water_heater_efficiency_multiplier",
                "water_fixtures_usage_multiplier",
            ],
        }

        param_names = list(param_choices_map.keys())
        name_to_index = {name: idx for idx, name in enumerate(param_names)}
        index_to_name = {idx: name for name, idx in name_to_index.items()}

        def get_worst_abs_err_end_use(comparison):
            max_abs_err = -float("inf")
            worst_end_use_key = None
            for fuel_type, metrics in comparison.items():
                for end_use, abs_err in metrics["Absolute Error"].items():
                    key = f"{fuel_type}_{end_use}"
                    if abs(abs_err) > max_abs_err:
                        max_abs_err = abs(abs_err)
                        worst_end_use_key = key
            return worst_end_use_key

        def adaptive_mutation(individual):
            mutation_indices = set()

            if worst_end_uses_by_gen:
                worst_end_use = worst_end_uses_by_gen[-1]
                impacted_param_names = end_use_param_map.get(worst_end_use, [])
                if impacted_param_names:
                    impacted_indices = [
                        name_to_index[n] for n in impacted_param_names if n in name_to_index
                    ]
                    if impacted_indices:
                        mutation_indices.update(
                            random.sample(impacted_indices, min(len(impacted_indices), 2))
                        )

            while len(mutation_indices) < random.randint(3, 6):
                mutation_indices.add(random.randint(0, len(individual) - 1))

            for i in mutation_indices:
                current_val = individual[i]
                param_name = index_to_name[i]
                choices = [val for val in param_choices_map[param_name] if val != current_val]
                if choices:
                    individual[i] = random.choice(choices)
            return (individual,)

        toolbox.register("mutate", adaptive_mutation)
        toolbox.register("select", tools.selTournament, tournsize=2)

        terminated_early = False

        if num_proc is None:
            num_proc = multiprocessing.cpu_count() - 1

        with Pool(processes=num_proc, maxtasksperchild=15) as pool:
            toolbox.register("map", pool.map)
            pop = toolbox.population(n=population_size)
            hall_of_fame = tools.HallOfFame(1)
            stats = tools.Statistics(lambda ind: ind.fitness.values[0])  # noqa: PD011
            stats.register("min", min)
            stats.register("avg", lambda x: sum(x) / len(x))

            logbook = tools.Logbook()
            logbook.header = ["gen", "nevals", "min", "avg", "diversity"]

            best_bias_series = {}
            best_abs_series = {}

            # Initial evaluation
            invalid_ind = [ind for ind in pop if not ind.fitness.valid]
            fitnesses = toolbox.map(toolbox.evaluate, invalid_ind)
            for ind, (fit, comp, temp_dir, sim_results) in zip(invalid_ind, fitnesses):
                ind.fitness.values = fit
                ind.comparison = comp
                ind.temp_output_dir = temp_dir
                if temp_dir is not None:
                    all_temp_dirs.add(temp_dir)
                ind.sim_results = sim_results

            hall_of_fame.update(pop)
            best_ind = tools.selBest(pop, 1)[0]
            best_dirs_by_gen.append(getattr(best_ind, "temp_output_dir", None))

            # Save best individual bias/abs errors
            best_comp = best_ind.comparison
            for end_use, metrics in best_comp.items():
                for fuel_type, bias_error in metrics["Bias Error"].items():
                    key = f"{end_use}_{fuel_type}"
                    best_bias_series.setdefault(key, []).append(bias_error)
                for fuel_type, abs_error in metrics["Absolute Error"].items():
                    key = f"{end_use}_{fuel_type}"
                    best_abs_series.setdefault(key, []).append(abs_error)

            # Log generation 0
            record = stats.compile(pop)
            record.update({f"bias_error_{k}": v[-1] for k, v in best_bias_series.items()})
            record.update({f"abs_error_{k}": v[-1] for k, v in best_abs_series.items()})
            record["best_individual"] = json.dumps(dict(zip(param_choices_map.keys(), best_ind)))
            record["best_individual_sim_results"] = json.dumps(best_ind.sim_results)
            record["diversity"] = diversity(pop)
            logbook.record(gen=0, nevals=len(invalid_ind), **record)
            print(logbook.stream)

            for gen in range(1, generations + 1):
                # Elitism: Copy the best individuals
                elite = [copy.deepcopy(ind) for ind in tools.selBest(pop, k=1)]

                # Generate offspring
                offspring = algorithms.varAnd(pop, toolbox, cxpb=cxpb, mutpb=mutpb)

                # Evaluate offspring
                invalid_ind = [ind for ind in offspring if not ind.fitness.valid]
                fitnesses = toolbox.map(toolbox.evaluate, invalid_ind)
                for ind, (fit, comp, temp_dir, sim_results) in zip(invalid_ind, fitnesses):
                    ind.fitness.values = fit
                    ind.comparison = comp
                    ind.temp_output_dir = temp_dir
                    all_temp_dirs.add(temp_dir)
                    ind.sim_results = sim_results

                # Select next generation (excluding elites), then add elites
                if invalid_ind:
                    worst_key = get_worst_abs_err_end_use(invalid_ind[0].comparison)
                    worst_end_uses_by_gen.append(worst_key)

                pop = toolbox.select(offspring, population_size - len(elite))
                pop.extend(elite)

                # Update Hall of Fame and stats
                hall_of_fame.update(pop)
                best_ind = tools.selBest(pop, 1)[0]
                best_dirs_by_gen.append(getattr(best_ind, "temp_output_dir", None))

                # Save hall of fame bias/abs errors
                best_comp = best_ind.comparison
                for end_use, metrics in best_comp.items():
                    for fuel_type, bias_error in metrics["Bias Error"].items():
                        key = f"{end_use}_{fuel_type}"
                        best_bias_series.setdefault(key, []).append(bias_error)
                    for fuel_type, abs_error in metrics["Absolute Error"].items():
                        key = f"{end_use}_{fuel_type}"
                        best_abs_series.setdefault(key, []).append(abs_error)

                record = stats.compile(pop)
                record.update(
                    {f"bias_error_{k}": best_bias_series[k][-1] for k in best_bias_series}
                )
                record.update({f"abs_error_{k}": best_abs_series[k][-1] for k in best_abs_series})
                record["best_individual"] = json.dumps(
                    dict(zip(param_choices_map.keys(), best_ind))
                )
                record["best_individual_sim_results"] = json.dumps(best_ind.sim_results)
                record["diversity"] = diversity(pop)
                logbook.record(gen=gen, nevals=len(invalid_ind), **record)
                print(logbook.stream)

                # Early termination conditions
                def meets_termination_criteria(comparison):
                    all_bias_err_limit_met = True
                    all_abs_err_limit_met = True
                    for fuel_type, metrics in comparison.items():
                        for end_use in metrics["Bias Error"]:
                            bias_err = metrics["Bias Error"][end_use]
                            abs_err = metrics["Absolute Error"][end_use]

                            # Check bias error
                            if abs(bias_err) > bias_error_threshold:
                                all_bias_err_limit_met = False

                            # Check absolute error
                            if not abs_error_within_threshold(
                                fuel_type,
                                abs_err,
                                abs_error_elec_threshold,
                                abs_error_fuel_threshold,
                            ):
                                all_abs_err_limit_met = False

                    return all_bias_err_limit_met or all_abs_err_limit_met

                if meets_termination_criteria(best_comp):
                    print(f"Early stopping: termination criteria met at generation {gen}")
                    terminated_early = True
                    break

        best_individual = hall_of_fame[0]
        best_individual_dict = dict(zip(param_choices_map.keys(), best_individual))

        best_individual_hpxml = best_individual.temp_output_dir / "modified.xml"
        if best_individual_hpxml.exists():
            shutil.copy(best_individual_hpxml, output_filepath / "best_individual.xml")

        # Cleanup
        time.sleep(0.5)
        for temp_dir in all_temp_dirs:
            if temp_dir and Path(temp_dir).exists():
                shutil.rmtree(temp_dir, ignore_errors=True)

        if terminated_early:
            print(
                "GA search has completed early: A solution satisfying error thresholds was found."
            )
        else:
            print(
                "GA search has completed. However, no solution was found that satisfies the bias error "
                "and absolute error thresholds before reaching the maximum number of generations."
            )

        return best_individual_dict, pop, logbook, best_bias_series, best_abs_series<|MERGE_RESOLUTION|>--- conflicted
+++ resolved
@@ -921,7 +921,7 @@
 
                 output_file = temp_output_dir / "run" / "results_annual.json"
                 simulation_results = self.get_model_results(json_results_path=output_file)
-<<<<<<< HEAD
+                simulation_results_copy = copy.deepcopy(simulation_results)
                 consumption = self.hpxml.get_consumption()
                 comparison = {}
                 delivered_fuels = (
@@ -934,19 +934,14 @@
                     fuel = fuel_type.ConsumptionType.Energy.FuelType
                     if fuel in delivered_fuels:
                         simplified_calibration_results = self.simplified_annual_usage(
-                            simulation_results, consumption
+                            simulation_results_copy, consumption
                         )
                         comparison[fuel] = simplified_calibration_results.get(fuel, {})
                     else:
                         normalized_consumption = self.get_normalized_consumption_per_bill()
                         comparison.update(
-                            self.compare_results(normalized_consumption, simulation_results)
-                        )
-=======
-                simulation_results_copy = copy.deepcopy(simulation_results)
-                normalized_consumption = self.get_normalized_consumption_per_bill()
-                comparison = self.compare_results(normalized_consumption, simulation_results_copy)
->>>>>>> 9d45ef75
+                            self.compare_results(normalized_consumption, simulation_results_copy)
+                        )
 
                 combined_error_penalties = []
                 for fuel_type, metrics in comparison.items():
