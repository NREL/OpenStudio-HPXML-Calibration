--- conflicted
+++ resolved
@@ -725,7 +725,11 @@
                 "model_type": getattr(reg_model, "MODEL_NAME", None),
                 "cvrmse": getattr(reg_model, "cvrmse", None),
             }
-            end_use_sums = normalized_consumption_per_bill[fuel.value][["baseload", "heating", "cooling"]].sum().to_dict()
+            end_use_sums = (
+                normalized_consumption_per_bill[fuel.value][["baseload", "heating", "cooling"]]
+                .sum()
+                .to_dict()
+            )
             weather_norm_regression_models[fuel.value]["consumption"] = end_use_sums
 
         def evaluate(individual):
@@ -814,12 +818,9 @@
                         else:
                             # Merge results, prefer later sections if duplicate fuel keys
                             comparison.update(
-<<<<<<< HEAD
                                 self.compare_results(
                                     normalized_consumption_per_bill, simulation_results
                                 )
-=======
-                                self.compare_results(normalized_consumption, simulation_results)
                             )
                 for model_fuel_type, result in comparison.items():
                     bias_error_criteria = self.ga_config["acceptance_criteria"][
@@ -841,7 +842,6 @@
                         if abs(result["Absolute Error"][load_type]) > absolute_error_criteria:
                             logger.debug(
                                 f"Absolute error for {model_fuel_type} {load_type} is {result['Absolute Error'][load_type]} but the limit is +/- {absolute_error_criteria}"
->>>>>>> ccb89d8f
                             )
 
                 combined_error_penalties = []
