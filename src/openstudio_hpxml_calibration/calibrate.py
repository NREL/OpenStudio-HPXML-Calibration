import copy
import json
<<<<<<< HEAD
import random
import shutil
import tempfile
=======
from datetime import datetime as dt
>>>>>>> e436fdb1
from pathlib import Path

import pandas as pd
import yaml
from deap import algorithms, base, creator, tools
from loguru import logger
from pathos.multiprocessing import ProcessingPool as Pool

from openstudio_hpxml_calibration import app
from openstudio_hpxml_calibration.hpxml import FuelType, HpxmlDoc
from openstudio_hpxml_calibration.modify_hpxml import set_consumption_on_hpxml
from openstudio_hpxml_calibration.units import convert_units
from openstudio_hpxml_calibration.weather_normalization.inverse_model import InverseModel

# Ensure the creator is only created once
if "FitnessMin" not in creator.__dict__:
    creator.create("FitnessMin", base.Fitness, weights=(-1.0,))
if "Individual" not in creator.__dict__:
    creator.create("Individual", list, fitness=creator.FitnessMin)


def load_config(config_filename="ga_config.yaml", default={}):
    config_path = Path(__file__).parent / config_filename
    if not config_path.exists():
        raise FileNotFoundError(f"Config file not found: {config_path}")
    with open(config_path) as f:
        config = yaml.safe_load(f)
    return merge_with_defaults(config, default)


def merge_with_defaults(user_config, default_config):
    """Merge default values into user's config"""
    if not isinstance(user_config, dict):
        return user_config
    merged = default_config.copy()
    for key, val in user_config.items():
        if key in merged and isinstance(merged[key], dict):
            merged[key] = merge_with_defaults(val, merged[key])
        else:
            merged[key] = val
    return merged


class Calibrate:
    def __init__(self, original_hpxml_filepath: Path, csv_bills_filepath: Path | None = None):
        default_ga_config = {
            "genetic_algorithm": {
                "population_size": 70,
                "generations": 100,
                "crossover_probability": 0.4,
                "mutation_probability": 0.4,
            },
            "value_choices": {
                "plug_load_pct_choices": [round(x * 0.1, 1) for x in range(-9, 11)] + [5, 10],
                "air_leakage_pct_choices": [round(x * 0.1, 1) for x in range(-9, 10)],
                "hvac_eff_pct_choices": [round(x * 0.01, 2) for x in range(-90, 151)],
                "r_value_pct_choices": [round(x * 0.1, 1) for x in range(-9, 10)] + [1, 5, 10],
                "heating_setpoint_choices": [-9, -7, -5, -3, -1, 0, 1, 3, 5, 7, 9],
                "cooling_setpoint_choices": [-9, -7, -5, -2, -1, 0, 1, 3, 5, 7, 9],
            },
        }
        self.hpxml_filepath = Path(original_hpxml_filepath).resolve()
        self.hpxml = HpxmlDoc(Path(original_hpxml_filepath).resolve())
        self.ga_config = load_config(config_filename="ga_config.yaml", default=default_ga_config)

        if csv_bills_filepath:
            logger.info(f"Adding utility data from {csv_bills_filepath} to hpxml")
            self.hpxml = set_consumption_on_hpxml(self.hpxml, csv_bills_filepath)

        self.hpxml_data_error_checking()

        self.inv_model = InverseModel(self.hpxml)

    def get_normalized_consumption_per_bill(self) -> dict[FuelType, pd.DataFrame]:
        """
        Get the normalized consumption for the building.

        Returns:
            dict: A dictionary containing dataframes for the normalized consumption by end use and fuel type, in mbtu.
        """

        normalized_consumption = {}
        for fuel_type, bills in self.inv_model.bills_by_fuel_type.items():

            def _calculate_wrapped_total(row):
                """Extract the epw_daily rows that correspond to the bill month

                Search by row index because epw_daily is just 365 entries without dates
                """
                start = row["start_day_of_year"]
                end = row["end_day_of_year"]

                if start <= end:
                    subset = epw_daily_mbtu.iloc[start:end].sum()
                else:
                    # handle bills that wrap around the end of the year
                    part1 = epw_daily_mbtu.iloc[start:].sum()
                    part2 = epw_daily_mbtu.iloc[0:end].sum()
                    subset = pd.concat(objs=[part1, part2])
                    subset = subset[~subset.index.duplicated()]

                return subset

            epw_daily = convert_units(
                x=self.inv_model.predict_epw_daily(fuel_type=fuel_type), from_="btu", to_="kbtu"
            )

            epw_daily_mbtu = convert_units(epw_daily, from_="kbtu", to_="mbtu")

            normalized_consumption[fuel_type.value] = pd.DataFrame(
                data=bills.apply(_calculate_wrapped_total, axis=1)
            )
            normalized_consumption[fuel_type.value]["start_date"] = bills["start_date"]
            normalized_consumption[fuel_type.value]["end_date"] = bills["end_date"]

        return normalized_consumption

    def get_model_results(self, json_results_path: Path) -> dict[str, dict[str, float]]:
        """
        Retrieve annual energy usage from the HPXML model.

        Args:
            annual_json_results_path (Path): Path to the JSON file containing annual results from the HPXML model

        Returns:
            dict[str, dict[str, float]]: A dict of dicts containing the model results for each fuel type by end use in mbtu (because the annual results are in mbtu).
        """

        results = json.loads(json_results_path.read_text())
        if "Time" in results:
            raise ValueError(f"your file {json_results_path} is not an annual results file")

        model_output = {
            "electricity": {},
            "natural gas": {},
            "propane": {},
            "fuel oil": {},
            "wood cord": {},
            "wood pellets": {},
            "coal": {},
        }

        for end_use, consumption in results["End Use"].items():
            fuel_type = end_use.split(":")[0].lower().strip()
            # ignore electricity usage for heating (fans/pumps) when electricity is not the fuel type for any heating system
            if (
                fuel_type == "electricity"
                and "Heating" in end_use
                and FuelType.ELECTRICITY.value
                not in self.hpxml.get_fuel_types()[0]  # heating fuels
            ):
                continue
            if "Heating" in end_use:
                model_output[fuel_type]["heating"] = round(
                    number=(model_output[fuel_type].get("heating", 0) + consumption), ndigits=3
                )
            elif "Cooling" in end_use:
                model_output[fuel_type]["cooling"] = round(
                    number=(model_output[fuel_type].get("cooling", 0) + consumption), ndigits=3
                )
            else:
                model_output[fuel_type]["baseload"] = round(
                    number=(model_output[fuel_type].get("baseload", 0) + consumption), ndigits=3
                )

        # TODO: Use bill date parts of this code to handle calibration by bill-period
        # Most of it can be scrapped. Adapt bill dates to the above style.

        # results = json.loads(json_results_path.read_text())
        # # if "Time" in results:
        # #     daily_results = results
        # model_output = {}
        # for fuel_type, bills in self.inv_model.bills_by_fuel_type.items():
        #     bill_dates = list(zip(bills["start_day_of_year"], bills["end_day_of_year"]))
        #     model_output[fuel_type.value] = {}
        #     for bill in bill_dates:
        #         # bill is a tuple of start_day_of_year and end_day_of_year of utility bill
        #         model_output[fuel_type.value][f"{bill}"] = {}
        #         for end_use, consumption_list in daily_results["End Use"].items():
        #             if "Heating" in end_use:
        #                 # if end_use.lower().startswith(fuel_type.value):
        #                 if "heating_energy" in model_output[fuel_type.value][f"{bill}"]:
        #                     if bill[0] > bill[1]:
        #                         # handle bills that wrap around the end of the year
        #                         model_output[fuel_type.value][f"{bill}"]["heating_energy"] += sum(
        #                             consumption_list[bill[0] : len(consumption_list)]
        #                         )
        #                         model_output[fuel_type.value][f"{bill}"]["heating_energy"] += sum(
        #                             consumption_list[0 : bill[1]]
        #                         )
        #                     else:
        #                         model_output[fuel_type.value][f"{bill}"]["heating_energy"] += sum(
        #                             consumption_list[bill[0] : bill[1]]
        #                         )
        #                 else:
        #                     if bill[0] > bill[1]:
        #                         # handle bills that wrap around the end of the year
        #                         model_output[fuel_type.value][f"{bill}"]["heating_energy"] = sum(
        #                             consumption_list[bill[0] : len(consumption_list)]
        #                         ) + sum(consumption_list[0 : bill[1]])
        #                     else:
        #                         model_output[fuel_type.value][f"{bill}"]["heating_energy"] = sum(
        #                             consumption_list[bill[0] : bill[1]]
        #                         )
        #             elif "Cooling" in end_use:
        #                 if "cooling_energy" in model_output[fuel_type.value][f"{bill}"]:
        #                     if bill[0] > bill[1]:
        #                         # handle bills that wrap around the end of the year
        #                         model_output[fuel_type.value][f"{bill}"]["cooling_energy"] += sum(
        #                             consumption_list[bill[0] : len(consumption_list)]
        #                         )
        #                         model_output[fuel_type.value][f"{bill}"]["cooling_energy"] += sum(
        #                             consumption_list[0 : bill[1]]
        #                         )
        #                     else:
        #                         model_output[fuel_type.value][f"{bill}"]["cooling_energy"] += sum(
        #                             consumption_list[bill[0] : bill[1]]
        #                         )
        #                 else:
        #                     if bill[0] > bill[1]:
        #                         # handle bills that wrap around the end of the year
        #                         model_output[fuel_type.value][f"{bill}"]["cooling_energy"] = sum(
        #                             consumption_list[bill[0] : len(consumption_list)]
        #                         ) + sum(consumption_list[0 : bill[1]])
        #                     else:
        #                         model_output[fuel_type.value][f"{bill}"]["cooling_energy"] = sum(
        #                             consumption_list[bill[0] : bill[1]]
        #                         )
        #             # elif "Hot Water" in end_use:
        #             #     if "hot_water_energy" in model_output[fuel_type.value][f"{bill}"]:
        #             #         model_output[fuel_type.value][f"{bill}"]["hot_water_energy"] += sum(
        #             #             consumption_list[bill[0] : bill[1]]
        #             #         )
        #             #     else:
        #             #         model_output[fuel_type.value][f"{bill}"]["hot_water_energy"] = sum(
        #             #             consumption_list[bill[0] : bill[1]]
        #             #         )
        #             # elif "Lighting" in end_use:
        #             #     if "lighting_energy" in model_output[fuel_type.value][f"{bill}"]:
        #             #         model_output[fuel_type.value][f"{bill}"]["lighting_energy"] += sum(
        #             #             consumption_list[bill[0] : bill[1]]
        #             #         )
        #             #     else:
        #             #         model_output[fuel_type.value][f"{bill}"]["lighting_energy"] = sum(
        #             #             consumption_list[bill[0] : bill[1]]
        #             #         )
        #             else:
        #                 if "other_energy" in model_output[fuel_type.value][f"{bill}"]:
        #                     if bill[0] > bill[1]:
        #                         # handle bills that wrap around the end of the year
        #                         model_output[fuel_type.value][f"{bill}"]["other_energy"] += sum(
        #                             consumption_list[bill[0] : len(consumption_list)]
        #                         )
        #                         model_output[fuel_type.value][f"{bill}"]["other_energy"] += sum(
        #                             consumption_list[0 : bill[1]]
        #                         )
        #                     else:
        #                         model_output[fuel_type.value][f"{bill}"]["other_energy"] += sum(
        #                             consumption_list[bill[0] : bill[1]]
        #                         )
        #                 else:
        #                     if bill[0] > bill[1]:
        #                         # handle bills that wrap around the end of the year
        #                         model_output[fuel_type.value][f"{bill}"]["other_energy"] = sum(
        #                             consumption_list[bill[0] : len(consumption_list)]
        #                         ) + sum(consumption_list[0 : bill[1]])
        #                     else:
        #                         model_output[fuel_type.value][f"{bill}"]["other_energy"] = sum(
        #                             consumption_list[bill[0] : bill[1]]
        #                         )

        # model_output_dfs = {}
        # for fuel_type, monthly_usage in model_output.items():
        #     monthly_usage_df = pd.DataFrame(monthly_usage)
        #     rows = []
        #     for col in monthly_usage_df.columns:
        #         # Parse the column name to get start_date and end_date
        #         start_date, end_date = literal_eval(col)
        #         row = {
        #             "heating_energy": monthly_usage_df.loc["heating_energy", col],
        #             "cooling_energy": monthly_usage_df.loc["cooling_energy", col],
        #             "other_energy": monthly_usage_df.loc["other_energy", col],
        #             "start_date": start_date,
        #             "end_date": end_date,
        #         }
        #         rows.append(row)

        #     reshaped_df = pd.DataFrame(
        #         rows,
        #         columns=[
        #             "heating_energy",
        #             "cooling_energy",
        #             "other_energy",
        #             "start_date",
        #             "end_date",
        #         ],
        #     ).reset_index(drop=True)
        #     model_output_dfs[f"{fuel_type}_df"] = reshaped_df

        return model_output

    def compare_results(
        self, normalized_consumption: dict[str, pd.DataFrame], annual_model_results
    ) -> dict[str, dict[str, dict[str, float]]]:
        """
        Compare the normalized consumption with the model results.

        Args:
            normalized_consumption (dict): Normalized consumption data (mbtu)
            annual_model_results (dict): Model results data (mbtu)

        Returns:
            dict: A dictionary containing the comparison results:
            "{
                <fuel_type>: {
                    "Bias Error": {
                        <load_type - heating/cooling/baseline>: <percentage error>
                    },
                    "Absolute Error": {
                        <load_type - heating/cooling/baseline>: <error in mbtu or kWh>
                    }
                },
                <fuel_type>: {...}
            }"
        """

        # TODO: prevent double-calculating when running multiple times in the same kernel session

        # Build annual normalized bill consumption dicts
        annual_normalized_bill_consumption = {}
        for fuel_type, consumption in normalized_consumption.items():
            annual_normalized_bill_consumption[fuel_type] = {}
            for end_use in ["heating", "cooling", "baseload"]:
                annual_normalized_bill_consumption[fuel_type][end_use] = (
                    consumption[end_use].sum().round(1)
                )

        comparison_results = {}

        # combine the annual normalized bill consumption with the model results
        for model_fuel_type, disagg_results in annual_model_results.items():
            bias_error_criteria = 5  # percent
            absolute_error_criteria = 5  # measured in mbtu
            if model_fuel_type in annual_normalized_bill_consumption:
                comparison_results[model_fuel_type] = {"Bias Error": {}, "Absolute Error": {}}
                for load_type in disagg_results:
                    if model_fuel_type == "electricity":
                        absolute_error_criteria = 500  # measured in kWh
                        # All results from simulation and normalized bills are in mbtu.
                        # convert electric loads from mbtu to kWh for bpi2400
                        annual_normalized_bill_consumption[model_fuel_type][load_type] = (
                            convert_units(
                                annual_normalized_bill_consumption[model_fuel_type][load_type],
                                from_="mbtu",
                                to_="kwh",
                            )
                        )
                        disagg_results[load_type] = convert_units(
                            disagg_results[load_type], from_="mbtu", to_="kwh"
                        )

                    # Calculate error levels
                    comparison_results[model_fuel_type]["Bias Error"][load_type] = round(
                        (
                            (
                                annual_normalized_bill_consumption[model_fuel_type][load_type]
                                - disagg_results[load_type]
                            )
                            / annual_normalized_bill_consumption[model_fuel_type][load_type]
                        )
                        * 100,
                        1,
                    )
                    comparison_results[model_fuel_type]["Absolute Error"][load_type] = round(
                        abs(
                            annual_normalized_bill_consumption[model_fuel_type][load_type]
                            - disagg_results[load_type]
                        ),
                        1,
                    )
                    # Warn if either error exceeds the criteria
                    # TODO: Instead of warning, adjust the modification and simulate again
                    if (
                        abs(comparison_results[model_fuel_type]["Bias Error"][load_type])
                        > bias_error_criteria
                    ):
                        logger.warning(
                            f"Bias error for {model_fuel_type} {load_type} is {comparison_results[model_fuel_type]['Bias Error'][load_type]} but the limit is +/- {bias_error_criteria}"
                        )
                    if (
                        abs(comparison_results[model_fuel_type]["Absolute Error"][load_type])
                        > absolute_error_criteria
                    ):
                        logger.warning(
                            f"Absolute error for {model_fuel_type} {load_type} is {comparison_results[model_fuel_type]['Absolute Error'][load_type]} but the limit is +/- {absolute_error_criteria}"
                        )

        return comparison_results

<<<<<<< HEAD
    def run_ga_search(self, population_size=None, generations=None, cxpb=None, mutpb=None):
        all_temp_dirs = set()
        best_dirs_by_gen = []
        cfg = self.ga_config
        population_size = cfg["genetic_algorithm"]["population_size"]
        generations = cfg["genetic_algorithm"]["generations"]
        cxpb = cfg["genetic_algorithm"]["crossover_probability"]
        mutpb = cfg["genetic_algorithm"]["mutation_probability"]
        plug_load_pct_choices = cfg["value_choices"]["plug_load_pct_choices"]
        air_leakage_pct_choices = cfg["value_choices"]["air_leakage_pct_choices"]
        hvac_eff_pct_choices = cfg["value_choices"]["hvac_eff_pct_choices"]
        r_value_pct_choices = cfg["value_choices"]["r_value_pct_choices"]
        heating_setpoint_choices = cfg["value_choices"]["heating_setpoint_choices"]
        cooling_setpoint_choices = cfg["value_choices"]["cooling_setpoint_choices"]

        def evaluate(individual):
            (
                plug_load_pct_change,
                heating_setpoint_offset,
                cooling_setpoint_offset,
                air_leakage_pct_change,
                heating_efficiency_pct_change,
                cooling_efficiency_pct_change,
                roof_r_value_pct_change,
                ceiling_r_value_pct_change,
                above_ground_walls_r_value_pct_change,
                below_ground_walls_r_value_pct_change,
                slab_r_value_pct_change,
                floor_r_value_pct_change,
            ) = individual
            temp_output_dir = Path(tempfile.mkdtemp(prefix="calib_test_"))
            mod_hpxml_path = temp_output_dir / "modified.xml"
            arguments = {
                "xml_file_path": str(self.hpxml_filepath),
                "save_file_path": str(mod_hpxml_path),
                "heating_setpoint_offset": heating_setpoint_offset,
                "cooling_setpoint_offset": cooling_setpoint_offset,
                "plug_load_pct_change": plug_load_pct_change,
                "air_leakage_pct_change": air_leakage_pct_change,
                "heating_efficiency_pct_change": heating_efficiency_pct_change,
                "cooling_efficiency_pct_change": cooling_efficiency_pct_change,
                "roof_r_value_pct_change": roof_r_value_pct_change,
                "ceiling_r_value_pct_change": ceiling_r_value_pct_change,
                "above_ground_walls_r_value_pct_change": above_ground_walls_r_value_pct_change,
                "below_ground_walls_r_value_pct_change": below_ground_walls_r_value_pct_change,
                "slab_r_value_pct_change": slab_r_value_pct_change,
                "floor_r_value_pct_change": floor_r_value_pct_change,
            }

            temp_osw = Path(temp_output_dir / "modify_hpxml.osw")
            create_measure_input_file(arguments, temp_osw)

            app(["modify-xml", str(temp_osw)])
            app(
                [
                    "run-sim",
                    str(mod_hpxml_path),
                    "--output-dir",
                    str(temp_output_dir),
                    "--output-format",
                    "json",
                ]
            )

            output_file = temp_output_dir / "run" / "results_annual.json"
            simulation_results = self.get_model_results(json_results_path=output_file)
            normalized_consumption = self.get_normalized_consumption_per_bill()
            comparison = self.compare_results(normalized_consumption, simulation_results)

            bias_error_penalties = []
            for fuel_type, metrics in comparison.items():
                for end_use, bias_error in metrics["Bias Error"].items():
                    bias_error_penalty = max(0, abs(bias_error)) ** 2
                    if fuel_type == "electricity" and end_use == "heating":
                        bias_error_penalty = (
                            0  # don't penalize electricity heating bias error temporarily
                        )
                    # if absolute error is within the bpi2400 criteria, don't penalize
                    if (
                        fuel_type == "electricity"
                        and abs(metrics["Absolute Error"][end_use]) <= 500
                    ) or (
                        fuel_type == "natural gas" and abs(metrics["Absolute Error"][end_use]) <= 5
                    ):
                        penalty_relaxation_factor = 0.2
                        bias_error_penalty *= penalty_relaxation_factor

                    bias_error_penalties.append(bias_error_penalty)

            total_score = sum(bias_error_penalties)

            return (total_score,), comparison, temp_output_dir

        def create_measure_input_file(arguments: dict, output_file_path: str):
            data = {
                "run_directory": str(Path(arguments["save_file_path"]).parent),
                "measure_paths": ["C:\\Github\\OpenStudio-HPXML-Calibration\\src\\measures"],
                "steps": [{"measure_dir_name": "ModifyXML", "arguments": arguments}],
            }
            Path(output_file_path).parent.mkdir(parents=True, exist_ok=True)
            with open(output_file_path, "w", encoding="utf-8") as f:
                json.dump(data, f, indent=2)

        def diversity(pop):
            return len({tuple(ind) for ind in pop}) / len(pop)

        toolbox = base.Toolbox()
        toolbox.register("attr_plug_load_pct_change", random.choice, plug_load_pct_choices)
        toolbox.register("attr_heating_setpoint_offset", random.choice, heating_setpoint_choices)
        toolbox.register("attr_cooling_setpoint_offset", random.choice, cooling_setpoint_choices)
        toolbox.register("attr_air_leakage_pct_change", random.choice, air_leakage_pct_choices)
        toolbox.register("attr_heating_efficiency_pct_change", random.choice, hvac_eff_pct_choices)
        toolbox.register("attr_cooling_efficiency_pct_change", random.choice, hvac_eff_pct_choices)
        toolbox.register("attr_roof_r_value_pct_change", random.choice, r_value_pct_choices)
        toolbox.register("attr_ceiling_r_value_pct_change", random.choice, r_value_pct_choices)
        toolbox.register(
            "attr_above_ground_walls_r_value_pct_change", random.choice, r_value_pct_choices
        )
        toolbox.register(
            "attr_below_ground_walls_r_value_pct_change", random.choice, r_value_pct_choices
        )
        toolbox.register("attr_slab_r_value_pct_change", random.choice, r_value_pct_choices)
        toolbox.register("attr_floor_r_value_pct_change", random.choice, r_value_pct_choices)
        toolbox.register(
            "individual",
            tools.initRepeat,
            creator.Individual,
            (
                toolbox.attr_plug_load_pct_change,
                toolbox.attr_heating_setpoint_offset,
                toolbox.attr_cooling_setpoint_offset,
                toolbox.attr_air_leakage_pct_change,
                toolbox.attr_heating_efficiency_pct_change,
                toolbox.attr_cooling_efficiency_pct_change,
                toolbox.attr_roof_r_value_pct_change,
                toolbox.attr_ceiling_r_value_pct_change,
                toolbox.attr_above_ground_walls_r_value_pct_change,
                toolbox.attr_below_ground_walls_r_value_pct_change,
                toolbox.attr_slab_r_value_pct_change,
                toolbox.attr_floor_r_value_pct_change,
            ),
            n=12,
        )

        def generate_random_individual():
            return creator.Individual(
                [
                    random.choice(plug_load_pct_choices),
                    random.choice(heating_setpoint_choices),
                    random.choice(cooling_setpoint_choices),
                    random.choice(air_leakage_pct_choices),
                    random.choice(hvac_eff_pct_choices),
                    random.choice(hvac_eff_pct_choices),
                    random.choice(r_value_pct_choices),
                    random.choice(r_value_pct_choices),
                    random.choice(r_value_pct_choices),
                    random.choice(r_value_pct_choices),
                    random.choice(r_value_pct_choices),
                    random.choice(r_value_pct_choices),
                ]
            )

        toolbox.register("individual", generate_random_individual)
        toolbox.register("population", tools.initRepeat, list, toolbox.individual)
        toolbox.register("evaluate", evaluate)
        toolbox.register("mate", tools.cxUniform, indpb=cxpb)

        # Define parameter-to-choices mapping for mutation
        param_choices_map = {
            0: plug_load_pct_choices,
            1: heating_setpoint_choices,
            2: cooling_setpoint_choices,
            3: air_leakage_pct_choices,
            4: hvac_eff_pct_choices,
            5: hvac_eff_pct_choices,
            6: r_value_pct_choices,
            7: r_value_pct_choices,
            8: r_value_pct_choices,
            9: r_value_pct_choices,
            10: r_value_pct_choices,
            11: r_value_pct_choices,
        }

        worst_end_uses_by_gen = []

        end_use_param_map = {
            "electricity_heating": [1, 4, 6, 7, 8],
            "electricity_cooling": [2, 5, 6, 7, 8],
            "electricity_baseload": [0],
            "natural_gas_heating": [1, 4, 6, 7, 8],
            "natural_gas_baseload": [0],
        }

        def get_worst_bias_end_use(comparison):
            max_bias = -float("inf")
            worst_end_use_key = None
            for fuel_type, metrics in comparison.items():
                for end_use, bias in metrics["Bias Error"].items():
                    abs_bias = abs(bias)
                    key = f"{fuel_type}_{end_use}"
                    if abs_bias > max_bias:
                        max_bias = abs_bias
                        worst_end_use_key = key
            return worst_end_use_key

        def adaptive_mutation(individual):
            mutation_indices = set()

            if worst_end_uses_by_gen:
                worst_end_use = worst_end_uses_by_gen[-1]
                impacted_indices = end_use_param_map.get(worst_end_use, [])
                if impacted_indices:
                    mutation_indices.update(
                        random.sample(impacted_indices, min(len(impacted_indices), 2))
                    )

            while len(mutation_indices) < random.randint(3, 6):
                mutation_indices.add(random.randint(0, len(individual) - 1))

            for i in mutation_indices:
                current_val = individual[i]
                choices = [val for val in param_choices_map[i] if val != current_val]
                if choices:
                    individual[i] = random.choice(choices)
            return (individual,)

        toolbox.register("mutate", adaptive_mutation)
        toolbox.register("select", tools.selTournament, tournsize=2)

        with Pool() as pool:
            toolbox.register("map", pool.map)
            pop = toolbox.population(n=population_size)
            hall_of_fame = tools.HallOfFame(1)
            stats = tools.Statistics(lambda ind: ind.fitness.values[0])  # noqa: PD011
            stats.register("min", min)
            stats.register("avg", lambda x: sum(x) / len(x))

            logbook = tools.Logbook()
            logbook.header = ["gen", "nevals", "min", "avg", "diversity"]

            best_bias_series = {}
            best_abs_series = {}

            # Initial evaluation
            invalid_ind = [ind for ind in pop if not ind.fitness.valid]
            fitnesses = toolbox.map(toolbox.evaluate, invalid_ind)
            for ind, (fit, comp, temp_dir) in zip(invalid_ind, fitnesses):
                ind.fitness.values = fit
                ind.comparison = comp
                ind.temp_output_dir = temp_dir
                all_temp_dirs.add(temp_dir)

            hall_of_fame.update(pop)
            best_ind = tools.selBest(pop, 1)[0]
            best_dirs_by_gen.append(getattr(best_ind, "temp_output_dir", None))

            # Save best individual bias/abs errors
            best_comp = best_ind.comparison
            for end_use, metrics in best_comp.items():
                for fuel_type, bias_error in metrics["Bias Error"].items():
                    key = f"{end_use}_{fuel_type}"
                    best_bias_series.setdefault(key, []).append(bias_error)
                for fuel_type, abs_error in metrics["Absolute Error"].items():
                    key = f"{end_use}_{fuel_type}"
                    best_abs_series.setdefault(key, []).append(abs_error)

            # Log generation 0
            record = stats.compile(pop)
            record.update({f"bias_error_{k}": v[-1] for k, v in best_bias_series.items()})
            record.update({f"abs_error_{k}": v[-1] for k, v in best_abs_series.items()})
            record["best_individual"] = list(best_ind)
            record["diversity"] = diversity(pop)
            record["best_individual_filepath"] = str(best_ind.temp_output_dir)
            logbook.record(gen=0, nevals=len(invalid_ind), **record)
            print(logbook.stream)

            for gen in range(1, generations + 1):
                # Elitism: Copy the best individuals
                elite = [copy.deepcopy(ind) for ind in tools.selBest(pop, k=1)]

                # Generate offspring
                offspring = algorithms.varAnd(pop, toolbox, cxpb=cxpb, mutpb=mutpb)

                # Evaluate offspring
                invalid_ind = [ind for ind in offspring if not ind.fitness.valid]
                fitnesses = toolbox.map(toolbox.evaluate, invalid_ind)
                for ind, (fit, comp, temp_dir) in zip(invalid_ind, fitnesses):
                    ind.fitness.values = fit
                    ind.comparison = comp
                    ind.temp_output_dir = temp_dir
                    all_temp_dirs.add(temp_dir)

                # Select next generation (excluding elites), then add elites
                if invalid_ind:
                    worst_key = get_worst_bias_end_use(invalid_ind[0].comparison)
                    worst_end_uses_by_gen.append(worst_key)

                pop = toolbox.select(offspring, population_size - len(elite))
                pop.extend(elite)

                # Update Hall of Fame and stats
                hall_of_fame.update(pop)
                best_ind = tools.selBest(pop, 1)[0]
                best_dirs_by_gen.append(getattr(best_ind, "temp_output_dir", None))

                # Save hall of fame bias/abs errors
                best_comp = best_ind.comparison
                for end_use, metrics in best_comp.items():
                    for fuel_type, bias_error in metrics["Bias Error"].items():
                        key = f"{end_use}_{fuel_type}"
                        best_bias_series.setdefault(key, []).append(bias_error)
                    for fuel_type, abs_error in metrics["Absolute Error"].items():
                        key = f"{end_use}_{fuel_type}"
                        best_abs_series.setdefault(key, []).append(abs_error)

                record = stats.compile(pop)
                record.update(
                    {f"bias_error_{k}": best_bias_series[k][-1] for k in best_bias_series}
                )
                record.update({f"abs_error_{k}": best_abs_series[k][-1] for k in best_abs_series})
                record["best_individual"] = list(best_ind)
                record["diversity"] = diversity(pop)
                record["best_individual_filepath"] = str(best_ind.temp_output_dir)
                logbook.record(gen=gen, nevals=len(invalid_ind), **record)
                print(logbook.stream)

        best_individual = hall_of_fame[0]

        # Cleanup
        for temp_dir in all_temp_dirs:
            if temp_dir not in best_dirs_by_gen and temp_dir.exists():
                shutil.rmtree(temp_dir, ignore_errors=True)

        return best_individual, pop, logbook, best_bias_series, best_abs_series
=======
    def hpxml_data_error_checking(self) -> None:
        """Check for common HPXML errors

        :raises ValueError: If an error is found
        """
        now = dt.now()
        building = self.hpxml.get_building()
        try:
            consumption = self.hpxml.get_consumption()
        except IndexError:
            raise ValueError("No Consumption section found in HPXML file.")

        # Check that the building doesn't have PV
        try:
            building.BuildingDetails.Systems.Photovoltaics
            raise ValueError("PV is not supported with automated calibration at this time.")
        except AttributeError:
            pass

        # Check that consumption types are appropriate (not mixing Energy and Water)
        for fuel in consumption.ConsumptionDetails.ConsumptionInfo:
            try:
                if fuel.ConsumptionType.Energy.FuelType in FuelType._value2member_map_:
                    continue
            except AttributeError:
                raise ValueError(
                    "ConsumptionType.Energy.FuelType is missing or not recognized in Consumption. "
                    "We only calibrate energy consumption, not water."
                )

        # Check that build ID matches consumption BuildingID
        if not consumption.BuildingID.attrib["idref"] == building.BuildingID.attrib["id"]:
            raise ValueError(
                f"Consumption BuildingID idref '{consumption.BuildingID.attrib['idref']}' does "
                f"not match Building ID '{building.BuildingID.attrib['id']}'"
            )

        # Check consumption energy units are appropriate for the fuel type
        for fuel in consumption.ConsumptionDetails.ConsumptionInfo:
            match fuel.ConsumptionType.Energy.FuelType:
                case FuelType.ELECTRICITY.value:
                    if fuel.ConsumptionType.Energy.UnitofMeasure not in ("kWh", "MWh"):
                        raise ValueError(
                            "Electricity consumption unit must be 'kWh' or 'MWh', "
                            f"got '{fuel.ConsumptionType.Energy.UnitofMeasure}'"
                        )
                case FuelType.NATURAL_GAS.value:
                    if fuel.ConsumptionType.Energy.UnitofMeasure not in (
                        "therms",
                        "Btu",
                        "kBtu",
                        "MBtu",
                        "ccf",
                        "kcf",
                        "Mcf",
                    ):
                        raise ValueError(
                            "Natural gas consumption unit must be 'therm' or 'CCF', "
                            f"got '{fuel.ConsumptionType.Energy.UnitofMeasure}'"
                        )
                case FuelType.FUEL_OIL.value:
                    if fuel.ConsumptionType.Energy.UnitofMeasure not in (
                        "gal",
                        "Btu",
                        "kBtu",
                        "MBtu",
                    ):
                        raise ValueError(
                            f"Fuel oil consumption unit must be 'gal', 'Btu', 'kBtu', or 'MBtu', "
                            f"got '{fuel.ConsumptionType.Energy.UnitofMeasure}'"
                        )
                case FuelType.PROPANE.value:
                    if fuel.ConsumptionType.Energy.UnitofMeasure not in (
                        "gal",
                        "Btu",
                        "kBtu",
                        "MBtu",
                    ):
                        raise ValueError(
                            f"Propane consumption unit must be 'gal', 'Btu', 'kBtu', or 'MBtu', "
                            f"got '{fuel.ConsumptionType.Energy.UnitofMeasure}'"
                        )
                case _:
                    raise ValueError(
                        f"Unsupported fuel type '{fuel.ConsumptionType.Energy.FuelType}' with "
                        f"unit '{fuel.ConsumptionType.Energy.UnitofMeasure}'"
                    )

        # Check that consumption dates have no gaps nor are overlapping
        for fuel in consumption.ConsumptionDetails.ConsumptionInfo:
            details = fuel.ConsumptionDetail
            for i, detail in enumerate(details):
                # Check that start and end dates are present
                try:
                    start_date = dt.strptime(str(detail.StartDateTime), "%Y-%m-%dT%H:%M:%S")
                except AttributeError:
                    raise ValueError(
                        f"Consumption detail {i} for {fuel.ConsumptionType.Energy.FuelType} is missing StartDateTime."
                    )
                try:
                    end_date = dt.strptime(str(detail.EndDateTime), "%Y-%m-%dT%H:%M:%S")
                except AttributeError:
                    raise ValueError(
                        f"Consumption detail {i} for {fuel.ConsumptionType.Energy.FuelType} is missing EndDateTime."
                    )
                # Compare with previous detail if not the first
                if i > 0:
                    prev_detail = details[i - 1]
                    if detail.StartDateTime < prev_detail.EndDateTime:
                        raise ValueError(
                            f"Consumption details for {fuel.ConsumptionType.Energy.FuelType} overlap: "
                            f"{prev_detail.StartDateTime} - {prev_detail.EndDateTime} overlaps with "
                            f"{detail.StartDateTime} - {detail.EndDateTime}"
                        )
                    if detail.StartDateTime > prev_detail.EndDateTime:
                        raise ValueError(
                            f"Gap in consumption data for {fuel.ConsumptionType.Energy.FuelType}: "
                            f"Period between {prev_detail.EndDateTime} and {detail.StartDateTime} is not covered.\n"
                            "Are the bill periods consecutive?"
                        )

        # Check that consumption values are above zero
        for fuel in consumption.ConsumptionDetails.ConsumptionInfo:
            for detail in fuel.ConsumptionDetail:
                if detail.Consumption <= 0:
                    raise ValueError(
                        f"Consumption value for {fuel.ConsumptionType.Energy.FuelType} cannot be "
                        f"zero or negative for bill-period: {detail.StartDateTime}"
                    )

        # Check if consumption is estimated
        for fuel in consumption.ConsumptionDetails.ConsumptionInfo:
            for detail in fuel.ConsumptionDetail:
                try:
                    reading_type = str(detail.ReadingType)
                    if reading_type.lower() == "estimate":
                        # TODO: bump to simplified calibration instead of raising an error
                        raise ValueError(
                            f"Estimated consumption value for {fuel.ConsumptionType.Energy.FuelType} cannot be greater than zero for bill-period: {detail.StartDateTime}"
                        )
                except AttributeError:
                    # If there is no ReadingType, assume it's not estimated
                    pass

        # Check that there is only one consumption section per fuel type
        fuel_types = set()
        for fuel in consumption.ConsumptionDetails.ConsumptionInfo:
            fuel_type = fuel.ConsumptionType.Energy.FuelType
            if fuel_type in fuel_types:
                raise ValueError(
                    f"Multiple Consumption sections found for fuel type '{fuel_type}'. "
                    "Only one section per fuel type is allowed."
                )
            fuel_types.add(fuel_type)

        # Check that electricity consumption is present
        if FuelType.ELECTRICITY.value not in fuel_types:
            raise ValueError(
                "Electricity consumption is required for calibration. "
                "Please provide electricity consumption data in the HPXML file."
            )

        # Check that the consumed fuel matches the equipment fuel type
        try:
            heating_fuel_type = (
                building.BuildingDetails.Systems.HVAC.HVACPlant.HeatingSystem.HeatingSystemFuel
            )
        except AttributeError:
            raise ValueError(
                "Heating system fuel type is missing in the HPXML file. "
                "Please provide the heating system fuel type in the HPXML file."
            )
        try:
            water_heating_fuel_type = (
                building.BuildingDetails.Systems.WaterHeating.WaterHeatingSystem.FuelType
            )
        except AttributeError:
            raise ValueError(
                "Water heating system fuel type is missing in the HPXML file. "
                "Please provide the water heating system fuel type in the HPXML file."
            )
        try:
            clothes_dryer_fuel_type = building.BuildingDetails.Appliances.ClothesDryer.FuelType
        except AttributeError:
            raise ValueError(
                "Clothes dryer fuel type is missing in the HPXML file. "
                "Please provide the clothes dryer fuel type in the HPXML file."
            )
        if heating_fuel_type not in fuel_types:
            raise ValueError(
                f"Heating equipment fuel type {heating_fuel_type} does not match any consumption "
                f"fuel type. Consumption fuel types: {fuel_types}."
            )
        if water_heating_fuel_type not in fuel_types:
            raise ValueError(
                f"Heating equipment fuel type {water_heating_fuel_type} does not match any consumption "
                f"fuel type. Consumption fuel types: {fuel_types}."
            )
        if clothes_dryer_fuel_type not in fuel_types:
            raise ValueError(
                f"Heating equipment fuel type {clothes_dryer_fuel_type} does not match any consumption "
                f"fuel type. Consumption fuel types: {fuel_types}."
            )

        # Check that electricity has at least 10 bill periods per year
        for fuel in consumption.ConsumptionDetails.ConsumptionInfo:
            if fuel.ConsumptionType.Energy.FuelType == FuelType.ELECTRICITY.value:
                num_elec_bills = len(fuel.ConsumptionDetail)
                if num_elec_bills < 10:
                    raise ValueError(
                        f"Electricity consumption must have at least 10 bill periods, found {num_elec_bills}."
                    )

        # Check that the consumption dates are within the past 5 years
        for fuel in consumption.ConsumptionDetails.ConsumptionInfo:
            # Check that there are at least 330 days of consumption data
            if (
                dt.strptime(str(fuel.ConsumptionDetail[-1].EndDateTime), "%Y-%m-%dT%H:%M:%S")
                - dt.strptime(str(fuel.ConsumptionDetail[0].StartDateTime), "%Y-%m-%dT%H:%M:%S")
            ).days < 330:
                raise ValueError(
                    f"Consumption dates for {fuel.ConsumptionType.Energy.FuelType} must cover at least 330 days."
                )
            for idx, detail in enumerate(fuel.ConsumptionDetail):
                # Check that StartDateTime and EndDateTime are present
                start_date = dt.strptime(str(detail.StartDateTime), "%Y-%m-%dT%H:%M:%S")
                end_date = dt.strptime(str(detail.EndDateTime), "%Y-%m-%dT%H:%M:%S")

                # Check that dates are within the past 5 years
                if start_date > now or end_date > now:
                    raise ValueError(
                        f"Consumption dates {start_date} - {end_date} cannot be in the future."
                    )
                if (now - start_date).days > 5 * 365 or (now - end_date).days > 5 * 365:
                    raise ValueError(
                        f"Consumption dates {start_date} - {end_date} must be within the past 5 years."
                    )

                # Check that electricity bill periods are between 20 & 45 days
                longest_bill_period = 45  # days
                shortest_bill_period = 20  # days
                if fuel.ConsumptionType.Energy.FuelType == FuelType.ELECTRICITY.value:
                    if (end_date - start_date).days > longest_bill_period:
                        raise ValueError(
                            f"Electricity consumption bill period {start_date} - {end_date} cannot be longer than {longest_bill_period} days."
                        )
                    if (end_date - start_date).days < shortest_bill_period:
                        raise ValueError(
                            f"Electricity consumption bill period {start_date} - {end_date} cannot be shorter than {shortest_bill_period} days."
                        )
>>>>>>> e436fdb1
<|MERGE_RESOLUTION|>--- conflicted
+++ resolved
@@ -1,12 +1,9 @@
 import copy
 import json
-<<<<<<< HEAD
 import random
 import shutil
 import tempfile
-=======
 from datetime import datetime as dt
->>>>>>> e436fdb1
 from pathlib import Path
 
 import pandas as pd
@@ -406,7 +403,257 @@
 
         return comparison_results
 
-<<<<<<< HEAD
+    def hpxml_data_error_checking(self) -> None:
+        """Check for common HPXML errors
+
+        :raises ValueError: If an error is found
+        """
+        now = dt.now()
+        building = self.hpxml.get_building()
+        try:
+            consumption = self.hpxml.get_consumption()
+        except IndexError:
+            raise ValueError("No Consumption section found in HPXML file.")
+
+        # Check that the building doesn't have PV
+        try:
+            building.BuildingDetails.Systems.Photovoltaics
+            raise ValueError("PV is not supported with automated calibration at this time.")
+        except AttributeError:
+            pass
+
+        # Check that consumption types are appropriate (not mixing Energy and Water)
+        for fuel in consumption.ConsumptionDetails.ConsumptionInfo:
+            try:
+                if fuel.ConsumptionType.Energy.FuelType in FuelType._value2member_map_:
+                    continue
+            except AttributeError:
+                raise ValueError(
+                    "ConsumptionType.Energy.FuelType is missing or not recognized in Consumption. "
+                    "We only calibrate energy consumption, not water."
+                )
+
+        # Check that build ID matches consumption BuildingID
+        if not consumption.BuildingID.attrib["idref"] == building.BuildingID.attrib["id"]:
+            raise ValueError(
+                f"Consumption BuildingID idref '{consumption.BuildingID.attrib['idref']}' does "
+                f"not match Building ID '{building.BuildingID.attrib['id']}'"
+            )
+
+        # Check consumption energy units are appropriate for the fuel type
+        for fuel in consumption.ConsumptionDetails.ConsumptionInfo:
+            match fuel.ConsumptionType.Energy.FuelType:
+                case FuelType.ELECTRICITY.value:
+                    if fuel.ConsumptionType.Energy.UnitofMeasure not in ("kWh", "MWh"):
+                        raise ValueError(
+                            "Electricity consumption unit must be 'kWh' or 'MWh', "
+                            f"got '{fuel.ConsumptionType.Energy.UnitofMeasure}'"
+                        )
+                case FuelType.NATURAL_GAS.value:
+                    if fuel.ConsumptionType.Energy.UnitofMeasure not in (
+                        "therms",
+                        "Btu",
+                        "kBtu",
+                        "MBtu",
+                        "ccf",
+                        "kcf",
+                        "Mcf",
+                    ):
+                        raise ValueError(
+                            "Natural gas consumption unit must be 'therm' or 'CCF', "
+                            f"got '{fuel.ConsumptionType.Energy.UnitofMeasure}'"
+                        )
+                case FuelType.FUEL_OIL.value:
+                    if fuel.ConsumptionType.Energy.UnitofMeasure not in (
+                        "gal",
+                        "Btu",
+                        "kBtu",
+                        "MBtu",
+                    ):
+                        raise ValueError(
+                            f"Fuel oil consumption unit must be 'gal', 'Btu', 'kBtu', or 'MBtu', "
+                            f"got '{fuel.ConsumptionType.Energy.UnitofMeasure}'"
+                        )
+                case FuelType.PROPANE.value:
+                    if fuel.ConsumptionType.Energy.UnitofMeasure not in (
+                        "gal",
+                        "Btu",
+                        "kBtu",
+                        "MBtu",
+                    ):
+                        raise ValueError(
+                            f"Propane consumption unit must be 'gal', 'Btu', 'kBtu', or 'MBtu', "
+                            f"got '{fuel.ConsumptionType.Energy.UnitofMeasure}'"
+                        )
+                case _:
+                    raise ValueError(
+                        f"Unsupported fuel type '{fuel.ConsumptionType.Energy.FuelType}' with "
+                        f"unit '{fuel.ConsumptionType.Energy.UnitofMeasure}'"
+                    )
+
+        # Check that consumption dates have no gaps nor are overlapping
+        for fuel in consumption.ConsumptionDetails.ConsumptionInfo:
+            details = fuel.ConsumptionDetail
+            for i, detail in enumerate(details):
+                # Check that start and end dates are present
+                try:
+                    start_date = dt.strptime(str(detail.StartDateTime), "%Y-%m-%dT%H:%M:%S")
+                except AttributeError:
+                    raise ValueError(
+                        f"Consumption detail {i} for {fuel.ConsumptionType.Energy.FuelType} is missing StartDateTime."
+                    )
+                try:
+                    end_date = dt.strptime(str(detail.EndDateTime), "%Y-%m-%dT%H:%M:%S")
+                except AttributeError:
+                    raise ValueError(
+                        f"Consumption detail {i} for {fuel.ConsumptionType.Energy.FuelType} is missing EndDateTime."
+                    )
+                # Compare with previous detail if not the first
+                if i > 0:
+                    prev_detail = details[i - 1]
+                    if detail.StartDateTime < prev_detail.EndDateTime:
+                        raise ValueError(
+                            f"Consumption details for {fuel.ConsumptionType.Energy.FuelType} overlap: "
+                            f"{prev_detail.StartDateTime} - {prev_detail.EndDateTime} overlaps with "
+                            f"{detail.StartDateTime} - {detail.EndDateTime}"
+                        )
+                    if detail.StartDateTime > prev_detail.EndDateTime:
+                        raise ValueError(
+                            f"Gap in consumption data for {fuel.ConsumptionType.Energy.FuelType}: "
+                            f"Period between {prev_detail.EndDateTime} and {detail.StartDateTime} is not covered.\n"
+                            "Are the bill periods consecutive?"
+                        )
+
+        # Check that consumption values are above zero
+        for fuel in consumption.ConsumptionDetails.ConsumptionInfo:
+            for detail in fuel.ConsumptionDetail:
+                if detail.Consumption <= 0:
+                    raise ValueError(
+                        f"Consumption value for {fuel.ConsumptionType.Energy.FuelType} cannot be "
+                        f"zero or negative for bill-period: {detail.StartDateTime}"
+                    )
+
+        # Check if consumption is estimated
+        for fuel in consumption.ConsumptionDetails.ConsumptionInfo:
+            for detail in fuel.ConsumptionDetail:
+                try:
+                    reading_type = str(detail.ReadingType)
+                    if reading_type.lower() == "estimate":
+                        # TODO: bump to simplified calibration instead of raising an error
+                        raise ValueError(
+                            f"Estimated consumption value for {fuel.ConsumptionType.Energy.FuelType} cannot be greater than zero for bill-period: {detail.StartDateTime}"
+                        )
+                except AttributeError:
+                    # If there is no ReadingType, assume it's not estimated
+                    pass
+
+        # Check that there is only one consumption section per fuel type
+        fuel_types = set()
+        for fuel in consumption.ConsumptionDetails.ConsumptionInfo:
+            fuel_type = fuel.ConsumptionType.Energy.FuelType
+            if fuel_type in fuel_types:
+                raise ValueError(
+                    f"Multiple Consumption sections found for fuel type '{fuel_type}'. "
+                    "Only one section per fuel type is allowed."
+                )
+            fuel_types.add(fuel_type)
+
+        # Check that electricity consumption is present
+        if FuelType.ELECTRICITY.value not in fuel_types:
+            raise ValueError(
+                "Electricity consumption is required for calibration. "
+                "Please provide electricity consumption data in the HPXML file."
+            )
+
+        # Check that the consumed fuel matches the equipment fuel type
+        try:
+            heating_fuel_type = (
+                building.BuildingDetails.Systems.HVAC.HVACPlant.HeatingSystem.HeatingSystemFuel
+            )
+        except AttributeError:
+            raise ValueError(
+                "Heating system fuel type is missing in the HPXML file. "
+                "Please provide the heating system fuel type in the HPXML file."
+            )
+        try:
+            water_heating_fuel_type = (
+                building.BuildingDetails.Systems.WaterHeating.WaterHeatingSystem.FuelType
+            )
+        except AttributeError:
+            raise ValueError(
+                "Water heating system fuel type is missing in the HPXML file. "
+                "Please provide the water heating system fuel type in the HPXML file."
+            )
+        try:
+            clothes_dryer_fuel_type = building.BuildingDetails.Appliances.ClothesDryer.FuelType
+        except AttributeError:
+            raise ValueError(
+                "Clothes dryer fuel type is missing in the HPXML file. "
+                "Please provide the clothes dryer fuel type in the HPXML file."
+            )
+        if heating_fuel_type not in fuel_types:
+            raise ValueError(
+                f"Heating equipment fuel type {heating_fuel_type} does not match any consumption "
+                f"fuel type. Consumption fuel types: {fuel_types}."
+            )
+        if water_heating_fuel_type not in fuel_types:
+            raise ValueError(
+                f"Heating equipment fuel type {water_heating_fuel_type} does not match any consumption "
+                f"fuel type. Consumption fuel types: {fuel_types}."
+            )
+        if clothes_dryer_fuel_type not in fuel_types:
+            raise ValueError(
+                f"Heating equipment fuel type {clothes_dryer_fuel_type} does not match any consumption "
+                f"fuel type. Consumption fuel types: {fuel_types}."
+            )
+
+        # Check that electricity has at least 10 bill periods per year
+        for fuel in consumption.ConsumptionDetails.ConsumptionInfo:
+            if fuel.ConsumptionType.Energy.FuelType == FuelType.ELECTRICITY.value:
+                num_elec_bills = len(fuel.ConsumptionDetail)
+                if num_elec_bills < 10:
+                    raise ValueError(
+                        f"Electricity consumption must have at least 10 bill periods, found {num_elec_bills}."
+                    )
+
+        # Check that the consumption dates are within the past 5 years
+        for fuel in consumption.ConsumptionDetails.ConsumptionInfo:
+            # Check that there are at least 330 days of consumption data
+            if (
+                dt.strptime(str(fuel.ConsumptionDetail[-1].EndDateTime), "%Y-%m-%dT%H:%M:%S")
+                - dt.strptime(str(fuel.ConsumptionDetail[0].StartDateTime), "%Y-%m-%dT%H:%M:%S")
+            ).days < 330:
+                raise ValueError(
+                    f"Consumption dates for {fuel.ConsumptionType.Energy.FuelType} must cover at least 330 days."
+                )
+            for idx, detail in enumerate(fuel.ConsumptionDetail):
+                # Check that StartDateTime and EndDateTime are present
+                start_date = dt.strptime(str(detail.StartDateTime), "%Y-%m-%dT%H:%M:%S")
+                end_date = dt.strptime(str(detail.EndDateTime), "%Y-%m-%dT%H:%M:%S")
+
+                # Check that dates are within the past 5 years
+                if start_date > now or end_date > now:
+                    raise ValueError(
+                        f"Consumption dates {start_date} - {end_date} cannot be in the future."
+                    )
+                if (now - start_date).days > 5 * 365 or (now - end_date).days > 5 * 365:
+                    raise ValueError(
+                        f"Consumption dates {start_date} - {end_date} must be within the past 5 years."
+                    )
+
+                # Check that electricity bill periods are between 20 & 45 days
+                longest_bill_period = 45  # days
+                shortest_bill_period = 20  # days
+                if fuel.ConsumptionType.Energy.FuelType == FuelType.ELECTRICITY.value:
+                    if (end_date - start_date).days > longest_bill_period:
+                        raise ValueError(
+                            f"Electricity consumption bill period {start_date} - {end_date} cannot be longer than {longest_bill_period} days."
+                        )
+                    if (end_date - start_date).days < shortest_bill_period:
+                        raise ValueError(
+                            f"Electricity consumption bill period {start_date} - {end_date} cannot be shorter than {shortest_bill_period} days."
+                        )
+
     def run_ga_search(self, population_size=None, generations=None, cxpb=None, mutpb=None):
         all_temp_dirs = set()
         best_dirs_by_gen = []
@@ -740,256 +987,4 @@
             if temp_dir not in best_dirs_by_gen and temp_dir.exists():
                 shutil.rmtree(temp_dir, ignore_errors=True)
 
-        return best_individual, pop, logbook, best_bias_series, best_abs_series
-=======
-    def hpxml_data_error_checking(self) -> None:
-        """Check for common HPXML errors
-
-        :raises ValueError: If an error is found
-        """
-        now = dt.now()
-        building = self.hpxml.get_building()
-        try:
-            consumption = self.hpxml.get_consumption()
-        except IndexError:
-            raise ValueError("No Consumption section found in HPXML file.")
-
-        # Check that the building doesn't have PV
-        try:
-            building.BuildingDetails.Systems.Photovoltaics
-            raise ValueError("PV is not supported with automated calibration at this time.")
-        except AttributeError:
-            pass
-
-        # Check that consumption types are appropriate (not mixing Energy and Water)
-        for fuel in consumption.ConsumptionDetails.ConsumptionInfo:
-            try:
-                if fuel.ConsumptionType.Energy.FuelType in FuelType._value2member_map_:
-                    continue
-            except AttributeError:
-                raise ValueError(
-                    "ConsumptionType.Energy.FuelType is missing or not recognized in Consumption. "
-                    "We only calibrate energy consumption, not water."
-                )
-
-        # Check that build ID matches consumption BuildingID
-        if not consumption.BuildingID.attrib["idref"] == building.BuildingID.attrib["id"]:
-            raise ValueError(
-                f"Consumption BuildingID idref '{consumption.BuildingID.attrib['idref']}' does "
-                f"not match Building ID '{building.BuildingID.attrib['id']}'"
-            )
-
-        # Check consumption energy units are appropriate for the fuel type
-        for fuel in consumption.ConsumptionDetails.ConsumptionInfo:
-            match fuel.ConsumptionType.Energy.FuelType:
-                case FuelType.ELECTRICITY.value:
-                    if fuel.ConsumptionType.Energy.UnitofMeasure not in ("kWh", "MWh"):
-                        raise ValueError(
-                            "Electricity consumption unit must be 'kWh' or 'MWh', "
-                            f"got '{fuel.ConsumptionType.Energy.UnitofMeasure}'"
-                        )
-                case FuelType.NATURAL_GAS.value:
-                    if fuel.ConsumptionType.Energy.UnitofMeasure not in (
-                        "therms",
-                        "Btu",
-                        "kBtu",
-                        "MBtu",
-                        "ccf",
-                        "kcf",
-                        "Mcf",
-                    ):
-                        raise ValueError(
-                            "Natural gas consumption unit must be 'therm' or 'CCF', "
-                            f"got '{fuel.ConsumptionType.Energy.UnitofMeasure}'"
-                        )
-                case FuelType.FUEL_OIL.value:
-                    if fuel.ConsumptionType.Energy.UnitofMeasure not in (
-                        "gal",
-                        "Btu",
-                        "kBtu",
-                        "MBtu",
-                    ):
-                        raise ValueError(
-                            f"Fuel oil consumption unit must be 'gal', 'Btu', 'kBtu', or 'MBtu', "
-                            f"got '{fuel.ConsumptionType.Energy.UnitofMeasure}'"
-                        )
-                case FuelType.PROPANE.value:
-                    if fuel.ConsumptionType.Energy.UnitofMeasure not in (
-                        "gal",
-                        "Btu",
-                        "kBtu",
-                        "MBtu",
-                    ):
-                        raise ValueError(
-                            f"Propane consumption unit must be 'gal', 'Btu', 'kBtu', or 'MBtu', "
-                            f"got '{fuel.ConsumptionType.Energy.UnitofMeasure}'"
-                        )
-                case _:
-                    raise ValueError(
-                        f"Unsupported fuel type '{fuel.ConsumptionType.Energy.FuelType}' with "
-                        f"unit '{fuel.ConsumptionType.Energy.UnitofMeasure}'"
-                    )
-
-        # Check that consumption dates have no gaps nor are overlapping
-        for fuel in consumption.ConsumptionDetails.ConsumptionInfo:
-            details = fuel.ConsumptionDetail
-            for i, detail in enumerate(details):
-                # Check that start and end dates are present
-                try:
-                    start_date = dt.strptime(str(detail.StartDateTime), "%Y-%m-%dT%H:%M:%S")
-                except AttributeError:
-                    raise ValueError(
-                        f"Consumption detail {i} for {fuel.ConsumptionType.Energy.FuelType} is missing StartDateTime."
-                    )
-                try:
-                    end_date = dt.strptime(str(detail.EndDateTime), "%Y-%m-%dT%H:%M:%S")
-                except AttributeError:
-                    raise ValueError(
-                        f"Consumption detail {i} for {fuel.ConsumptionType.Energy.FuelType} is missing EndDateTime."
-                    )
-                # Compare with previous detail if not the first
-                if i > 0:
-                    prev_detail = details[i - 1]
-                    if detail.StartDateTime < prev_detail.EndDateTime:
-                        raise ValueError(
-                            f"Consumption details for {fuel.ConsumptionType.Energy.FuelType} overlap: "
-                            f"{prev_detail.StartDateTime} - {prev_detail.EndDateTime} overlaps with "
-                            f"{detail.StartDateTime} - {detail.EndDateTime}"
-                        )
-                    if detail.StartDateTime > prev_detail.EndDateTime:
-                        raise ValueError(
-                            f"Gap in consumption data for {fuel.ConsumptionType.Energy.FuelType}: "
-                            f"Period between {prev_detail.EndDateTime} and {detail.StartDateTime} is not covered.\n"
-                            "Are the bill periods consecutive?"
-                        )
-
-        # Check that consumption values are above zero
-        for fuel in consumption.ConsumptionDetails.ConsumptionInfo:
-            for detail in fuel.ConsumptionDetail:
-                if detail.Consumption <= 0:
-                    raise ValueError(
-                        f"Consumption value for {fuel.ConsumptionType.Energy.FuelType} cannot be "
-                        f"zero or negative for bill-period: {detail.StartDateTime}"
-                    )
-
-        # Check if consumption is estimated
-        for fuel in consumption.ConsumptionDetails.ConsumptionInfo:
-            for detail in fuel.ConsumptionDetail:
-                try:
-                    reading_type = str(detail.ReadingType)
-                    if reading_type.lower() == "estimate":
-                        # TODO: bump to simplified calibration instead of raising an error
-                        raise ValueError(
-                            f"Estimated consumption value for {fuel.ConsumptionType.Energy.FuelType} cannot be greater than zero for bill-period: {detail.StartDateTime}"
-                        )
-                except AttributeError:
-                    # If there is no ReadingType, assume it's not estimated
-                    pass
-
-        # Check that there is only one consumption section per fuel type
-        fuel_types = set()
-        for fuel in consumption.ConsumptionDetails.ConsumptionInfo:
-            fuel_type = fuel.ConsumptionType.Energy.FuelType
-            if fuel_type in fuel_types:
-                raise ValueError(
-                    f"Multiple Consumption sections found for fuel type '{fuel_type}'. "
-                    "Only one section per fuel type is allowed."
-                )
-            fuel_types.add(fuel_type)
-
-        # Check that electricity consumption is present
-        if FuelType.ELECTRICITY.value not in fuel_types:
-            raise ValueError(
-                "Electricity consumption is required for calibration. "
-                "Please provide electricity consumption data in the HPXML file."
-            )
-
-        # Check that the consumed fuel matches the equipment fuel type
-        try:
-            heating_fuel_type = (
-                building.BuildingDetails.Systems.HVAC.HVACPlant.HeatingSystem.HeatingSystemFuel
-            )
-        except AttributeError:
-            raise ValueError(
-                "Heating system fuel type is missing in the HPXML file. "
-                "Please provide the heating system fuel type in the HPXML file."
-            )
-        try:
-            water_heating_fuel_type = (
-                building.BuildingDetails.Systems.WaterHeating.WaterHeatingSystem.FuelType
-            )
-        except AttributeError:
-            raise ValueError(
-                "Water heating system fuel type is missing in the HPXML file. "
-                "Please provide the water heating system fuel type in the HPXML file."
-            )
-        try:
-            clothes_dryer_fuel_type = building.BuildingDetails.Appliances.ClothesDryer.FuelType
-        except AttributeError:
-            raise ValueError(
-                "Clothes dryer fuel type is missing in the HPXML file. "
-                "Please provide the clothes dryer fuel type in the HPXML file."
-            )
-        if heating_fuel_type not in fuel_types:
-            raise ValueError(
-                f"Heating equipment fuel type {heating_fuel_type} does not match any consumption "
-                f"fuel type. Consumption fuel types: {fuel_types}."
-            )
-        if water_heating_fuel_type not in fuel_types:
-            raise ValueError(
-                f"Heating equipment fuel type {water_heating_fuel_type} does not match any consumption "
-                f"fuel type. Consumption fuel types: {fuel_types}."
-            )
-        if clothes_dryer_fuel_type not in fuel_types:
-            raise ValueError(
-                f"Heating equipment fuel type {clothes_dryer_fuel_type} does not match any consumption "
-                f"fuel type. Consumption fuel types: {fuel_types}."
-            )
-
-        # Check that electricity has at least 10 bill periods per year
-        for fuel in consumption.ConsumptionDetails.ConsumptionInfo:
-            if fuel.ConsumptionType.Energy.FuelType == FuelType.ELECTRICITY.value:
-                num_elec_bills = len(fuel.ConsumptionDetail)
-                if num_elec_bills < 10:
-                    raise ValueError(
-                        f"Electricity consumption must have at least 10 bill periods, found {num_elec_bills}."
-                    )
-
-        # Check that the consumption dates are within the past 5 years
-        for fuel in consumption.ConsumptionDetails.ConsumptionInfo:
-            # Check that there are at least 330 days of consumption data
-            if (
-                dt.strptime(str(fuel.ConsumptionDetail[-1].EndDateTime), "%Y-%m-%dT%H:%M:%S")
-                - dt.strptime(str(fuel.ConsumptionDetail[0].StartDateTime), "%Y-%m-%dT%H:%M:%S")
-            ).days < 330:
-                raise ValueError(
-                    f"Consumption dates for {fuel.ConsumptionType.Energy.FuelType} must cover at least 330 days."
-                )
-            for idx, detail in enumerate(fuel.ConsumptionDetail):
-                # Check that StartDateTime and EndDateTime are present
-                start_date = dt.strptime(str(detail.StartDateTime), "%Y-%m-%dT%H:%M:%S")
-                end_date = dt.strptime(str(detail.EndDateTime), "%Y-%m-%dT%H:%M:%S")
-
-                # Check that dates are within the past 5 years
-                if start_date > now or end_date > now:
-                    raise ValueError(
-                        f"Consumption dates {start_date} - {end_date} cannot be in the future."
-                    )
-                if (now - start_date).days > 5 * 365 or (now - end_date).days > 5 * 365:
-                    raise ValueError(
-                        f"Consumption dates {start_date} - {end_date} must be within the past 5 years."
-                    )
-
-                # Check that electricity bill periods are between 20 & 45 days
-                longest_bill_period = 45  # days
-                shortest_bill_period = 20  # days
-                if fuel.ConsumptionType.Energy.FuelType == FuelType.ELECTRICITY.value:
-                    if (end_date - start_date).days > longest_bill_period:
-                        raise ValueError(
-                            f"Electricity consumption bill period {start_date} - {end_date} cannot be longer than {longest_bill_period} days."
-                        )
-                    if (end_date - start_date).days < shortest_bill_period:
-                        raise ValueError(
-                            f"Electricity consumption bill period {start_date} - {end_date} cannot be shorter than {shortest_bill_period} days."
-                        )
->>>>>>> e436fdb1
+        return best_individual, pop, logbook, best_bias_series, best_abs_series