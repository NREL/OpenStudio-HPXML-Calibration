import copy
import json
import math
import multiprocessing
import random
import shutil
import tempfile
import time
import uuid
from datetime import datetime as dt
from datetime import timedelta
from pathlib import Path

import pandas as pd
from deap import algorithms, base, creator, tools
from loguru import logger
from pathos.multiprocessing import ProcessingPool as Pool

import openstudio_hpxml_calibration.weather_normalization.utility_data as ud
from openstudio_hpxml_calibration import app
from openstudio_hpxml_calibration.hpxml import FuelType, HpxmlDoc
from openstudio_hpxml_calibration.modify_hpxml import set_consumption_on_hpxml
from openstudio_hpxml_calibration.units import convert_units
from openstudio_hpxml_calibration.utils import _load_config
from openstudio_hpxml_calibration.weather_normalization.inverse_model import InverseModel

# Ensure the creator is only created once
if "FitnessMin" not in creator.__dict__:
    creator.create("FitnessMin", base.Fitness, weights=(-1.0,))
if "Individual" not in creator.__dict__:
    creator.create("Individual", list, fitness=creator.FitnessMin)


class Calibrate:
    def __init__(
        self,
        original_hpxml_filepath: Path,
        csv_bills_filepath: Path | None = None,
        config_filepath: Path | None = None,
    ):
        self.hpxml_filepath = Path(original_hpxml_filepath).resolve()
        self.hpxml = HpxmlDoc(Path(original_hpxml_filepath).resolve())
        self.ga_config = _load_config(config_filepath)

        if csv_bills_filepath:
            logger.debug(f"Adding utility data from {csv_bills_filepath} to hpxml")
            self.hpxml = set_consumption_on_hpxml(self.hpxml, csv_bills_filepath)

        self.hpxml_data_error_checking()

    def get_normalized_consumption_per_bill(self) -> dict[FuelType, pd.DataFrame]:
        """
        Get the normalized consumption for the building.

        Returns:
            dict: A dictionary containing dataframes for the normalized consumption by end use and fuel type, in mbtu.
        """

        normalized_consumption = {}
        # InverseModel is not applicable to delivered fuels, so we only use it for electricity and natural gas
        self.inv_model = InverseModel(self.hpxml, user_config=self.ga_config)
        for fuel_type, bills in self.inv_model.bills_by_fuel_type.items():
            if fuel_type in (
                FuelType.FUEL_OIL,
                FuelType.PROPANE,
                FuelType.WOOD,
                FuelType.WOOD_PELLETS,
            ):
                continue  # Delivered fuels have a separate calibration process: simplified_annual_usage()

            def _calculate_wrapped_total(row):
                """Extract the epw_daily rows that correspond to the bill month

                Search by row index because epw_daily is just 365 entries without dates
                """
                start = row["start_day_of_year"]
                end = row["end_day_of_year"]

                if start <= end:
                    subset = epw_daily_mbtu.iloc[start:end].sum()
                else:
                    # handle bills that wrap around the end of the year
                    part1 = epw_daily_mbtu.iloc[start:].sum()
                    part2 = epw_daily_mbtu.iloc[0:end].sum()
                    subset = pd.concat(objs=[part1, part2])
                    subset = subset[~subset.index.duplicated()]

                return subset

            epw_daily = convert_units(
                x=self.inv_model.predict_epw_daily(fuel_type=fuel_type), from_="btu", to_="kbtu"
            )

            epw_daily_mbtu = convert_units(epw_daily, from_="kbtu", to_="mbtu")

            normalized_consumption[fuel_type.value] = pd.DataFrame(
                data=bills.apply(_calculate_wrapped_total, axis=1)
            )
            normalized_consumption[fuel_type.value]["start_date"] = bills["start_date"]
            normalized_consumption[fuel_type.value]["end_date"] = bills["end_date"]

        return normalized_consumption

    def get_model_results(self, json_results_path: Path) -> dict[str, dict[str, float]]:
        """
        Retrieve annual energy usage from the HPXML model.

        Args:
            annual_json_results_path (Path): Path to the JSON file containing annual results from the HPXML model

        Returns:
            dict[str, dict[str, float]]: A dict of dicts containing the model results for each fuel type by end use in mbtu (because the annual results are in mbtu).
        """

        results = json.loads(json_results_path.read_text())
        if "Time" in results:
            raise ValueError(f"your file {json_results_path} is not an annual results file")

        model_output = {
            "electricity": {},
            "natural gas": {},
            "propane": {},
            "fuel oil": {},
            "wood cord": {},
            "wood pellets": {},
            "coal": {},
        }

        for end_use, consumption in results["End Use"].items():
            fuel_type = end_use.split(":")[0].lower().strip()
            # ignore electricity usage for heating (fans/pumps) when electricity is not the fuel type for any heating system
            if (
                fuel_type == "electricity"
                and "Heating" in end_use
                and FuelType.ELECTRICITY.value
                not in self.hpxml.get_fuel_types()[0]  # heating fuels
            ):
                continue
            if "Heating" in end_use:
                model_output[fuel_type]["heating"] = round(
                    number=(model_output[fuel_type].get("heating", 0) + consumption), ndigits=3
                )
            elif "Cooling" in end_use:
                model_output[fuel_type]["cooling"] = round(
                    number=(model_output[fuel_type].get("cooling", 0) + consumption), ndigits=3
                )
            else:
                model_output[fuel_type]["baseload"] = round(
                    number=(model_output[fuel_type].get("baseload", 0) + consumption), ndigits=3
                )

        return model_output

    def compare_results(
        self, normalized_consumption: dict[str, pd.DataFrame], annual_model_results
    ) -> dict[str, dict[str, dict[str, float]]]:
        """
        Compare the normalized consumption with the model results.

        Args:
            normalized_consumption (dict): Normalized consumption data (mbtu)
            annual_model_results (dict): Model results data (mbtu)

        Returns:
            dict: A dictionary containing the comparison results:
            "{
                <fuel_type>: {
                    "Bias Error": {
                        <load_type - heating/cooling/baseline>: <percentage error>
                    },
                    "Absolute Error": {
                        <load_type - heating/cooling/baseline>: <error in mbtu or kWh>
                    }
                },
                <fuel_type>: {...}
            }"
        """

        # Build annual normalized bill consumption dicts
        annual_normalized_bill_consumption = {}
        for fuel_type, consumption in normalized_consumption.items():
            annual_normalized_bill_consumption[fuel_type] = {}
            for end_use in ["heating", "cooling", "baseload"]:
                if (
                    end_use not in annual_model_results[fuel_type]
                    or annual_model_results[fuel_type][end_use] == 0.0
                ):
                    continue
                annual_normalized_bill_consumption[fuel_type][end_use] = (
                    consumption[end_use].sum().round(1)
                )

        comparison_results = {}

        # combine the annual normalized bill consumption with the model results
        for model_fuel_type, disagg_results in annual_model_results.items():
            if model_fuel_type in annual_normalized_bill_consumption:
                comparison_results[model_fuel_type] = {"Bias Error": {}, "Absolute Error": {}}
                for load_type in disagg_results:
                    if load_type not in annual_normalized_bill_consumption[model_fuel_type]:
                        continue

                    disagg_result = disagg_results[load_type]
                    if model_fuel_type == "electricity":
                        # All results from simulation and normalized bills are in mbtu.
                        # convert electric loads from mbtu to kWh for bpi2400
                        annual_normalized_bill_consumption[model_fuel_type][load_type] = (
                            convert_units(
                                annual_normalized_bill_consumption[model_fuel_type][load_type],
                                from_="mbtu",
                                to_="kwh",
                            )
                        )
                        disagg_result = convert_units(disagg_result, from_="mbtu", to_="kwh")

                    # Calculate error levels
                    if annual_normalized_bill_consumption[model_fuel_type][load_type] == 0:
                        comparison_results[model_fuel_type]["Bias Error"][load_type] = float("nan")
                    else:
                        comparison_results[model_fuel_type]["Bias Error"][load_type] = round(
                            (
                                (
                                    annual_normalized_bill_consumption[model_fuel_type][load_type]
                                    - disagg_result
                                )
                                / annual_normalized_bill_consumption[model_fuel_type][load_type]
                            )
                            * 100,
                            1,
                        )
                    comparison_results[model_fuel_type]["Absolute Error"][load_type] = round(
                        abs(
                            annual_normalized_bill_consumption[model_fuel_type][load_type]
                            - disagg_result
                        ),
                        1,
                    )

        return comparison_results

    def calculate_annual_degree_days(self) -> dict[str, float]:
        """Calculate annual heating and cooling degree days from TMY data and actual weather data.

        Returns:
            dict: A dictionary containing annual heating and cooling degree days for TMY weather data.
            dict: A dictionary containing annual heating and cooling degree days for actual weather data.
        """
        tmy_dry_bulb_temps_f = ud.calc_daily_dbs(self.hpxml).f
        bills_by_fuel_type, _, _ = ud.get_bills_from_hpxml(self.hpxml)
        lat, lon = self.hpxml.get_lat_lon()
        bill_tmy_degree_days = {}
        total_period_actual_dd = {}

        # Use day-of-year because TMY data contains multiple years
        tmy_temp_index_doy = tmy_dry_bulb_temps_f.index.dayofyear

        for fuel_type, bills in bills_by_fuel_type.items():
            if fuel_type not in (
                FuelType.FUEL_OIL,
                FuelType.PROPANE,
                FuelType.WOOD,
                FuelType.WOOD_PELLETS,
            ):
                continue  # Skip fuels that are not delivered fuels
            # format fuel type for dictionary keys
            fuel_type_name = fuel_type.name.lower().replace("_", " ")
            # Get degree days of actual weather during bill periods
            _, actual_temp_f = ud.join_bills_weather(bills, lat, lon)
            daily_actual_temps = actual_temp_f.resample("D").mean()
            actual_degree_days = ud.calc_heat_cool_degree_days(daily_actual_temps)
            actual_degree_days = {k: round(v) for k, v in actual_degree_days.items()}
            total_period_actual_dd[fuel_type_name] = actual_degree_days

            # Get degree days of TMY weather
            bill_results = []
            for _, row in bills.iterrows():
                start_doy = row["start_day_of_year"]
                end_doy = row["end_day_of_year"]

                # Handle bills that wrap around the end of the year
                if start_doy <= end_doy:
                    mask = (tmy_temp_index_doy >= start_doy) & (tmy_temp_index_doy <= end_doy)
                else:
                    mask = (tmy_temp_index_doy >= start_doy) | (tmy_temp_index_doy <= end_doy)

                # Select the dry bulb temperatures for the bill period
                bill_dry_bulbs_tmy = tmy_dry_bulb_temps_f[mask]
                tmy_degree_days = ud.calc_heat_cool_degree_days(bill_dry_bulbs_tmy)
                bill_results.append(
                    {
                        "start_date": row["start_date"],
                        "end_date": row["end_date"],
                        **tmy_degree_days,
                    }
                )
            bill_tmy_degree_days[fuel_type_name] = bill_results

        total_period_tmy_dd = {}
        for fuel, bill_list in bill_tmy_degree_days.items():
            hdd_total = round(sum(bill.get("HDD65F", 0) for bill in bill_list))
            cdd_total = round(sum(bill.get("CDD65F", 0) for bill in bill_list))
            total_period_tmy_dd[fuel] = {"HDD65F": hdd_total, "CDD65F": cdd_total}

        return total_period_tmy_dd, total_period_actual_dd

    def simplified_annual_usage(
        self, model_results: dict, delivered_consumption, fuel_type: str
    ) -> dict:
        total_period_tmy_dd, total_period_actual_dd = self.calculate_annual_degree_days()

        comparison_results = {}

        measured_consumption = 0.0
        fuel_unit_type = delivered_consumption.ConsumptionType.Energy.UnitofMeasure
        if delivered_consumption.ConsumptionType.Energy.FuelType == fuel_type:
            first_bill_date = delivered_consumption.ConsumptionDetail[0].StartDateTime
            last_bill_date = delivered_consumption.ConsumptionDetail[-1].EndDateTime
            first_bill_date = dt.strptime(str(first_bill_date), "%Y-%m-%dT%H:%M:%S")
            last_bill_date = dt.strptime(str(last_bill_date), "%Y-%m-%dT%H:%M:%S")
            num_days = (last_bill_date - first_bill_date + timedelta(days=1)).days
            for period_consumption in delivered_consumption.ConsumptionDetail:
                measured_consumption += float(period_consumption.Consumption)
            # logger.debug(
            #     f"Measured {fuel_type} consumption: {measured_consumption:,.2f} {fuel_unit_type}"
            # )
            if fuel_unit_type == "gal" and fuel_type == FuelType.FUEL_OIL.value:
                fuel_unit_type = f"{fuel_unit_type}_fuel_oil"
            elif fuel_unit_type == "gal" and fuel_type == FuelType.PROPANE.value:
                fuel_unit_type = f"{fuel_unit_type}_propane"
        measured_consumption = convert_units(measured_consumption, str(fuel_unit_type), "mBtu")

        modeled_baseload = model_results[fuel_type].get("baseload", 0)
        modeled_heating = model_results[fuel_type].get("heating", 0)
        modeled_cooling = model_results[fuel_type].get("cooling", 0)
        total_modeled_usage = modeled_baseload + modeled_heating + modeled_cooling

        baseload_fraction = modeled_baseload / total_modeled_usage
        heating_fraction = modeled_heating / total_modeled_usage
        cooling_fraction = modeled_cooling / total_modeled_usage

        baseload = baseload_fraction * (num_days / 365)
        heating = heating_fraction * (
            total_period_actual_dd[fuel_type]["HDD65F"] / total_period_tmy_dd[fuel_type]["HDD65F"]
        )
        cooling = cooling_fraction * (
            total_period_actual_dd[fuel_type]["CDD65F"] / total_period_tmy_dd[fuel_type]["CDD65F"]
        )

        annual_delivered_fuel_usage = measured_consumption / (baseload + heating + cooling)
        # logger.debug(f"annual_delivered_fuel_usage: {annual_delivered_fuel_usage:,.2f} mBtu")

        normalized_annual_baseload = annual_delivered_fuel_usage * baseload_fraction
        normalized_annual_heating = annual_delivered_fuel_usage * heating_fraction
        normalized_annual_cooling = annual_delivered_fuel_usage * cooling_fraction

        baseload_bias_error = (
            ((normalized_annual_baseload - modeled_baseload) / normalized_annual_baseload) * 100
            if normalized_annual_baseload
            else 0
        )
        heating_bias_error = (
            ((normalized_annual_heating - modeled_heating) / normalized_annual_heating) * 100
            if normalized_annual_heating
            else 0
        )
        cooling_bias_error = (
            ((normalized_annual_cooling - modeled_cooling) / normalized_annual_cooling) * 100
            if normalized_annual_cooling
            else 0
        )

        baseload_absolute_error = abs(normalized_annual_baseload - modeled_baseload)
        heating_absolute_error = abs(normalized_annual_heating - modeled_heating)
        cooling_absolute_error = abs(normalized_annual_cooling - modeled_cooling)

        comparison_results[fuel_type] = {
            "Bias Error": {
                "baseload": round(baseload_bias_error, 2),
                "heating": round(heating_bias_error, 2),
                "cooling": round(cooling_bias_error, 2),
            },
            "Absolute Error": {
                "baseload": round(baseload_absolute_error, 2),
                "heating": round(heating_absolute_error, 2),
                "cooling": round(cooling_absolute_error, 2),
            },
        }
        return comparison_results

    def hpxml_data_error_checking(self) -> None:
        """Check for common HPXML errors

        :raises ValueError: If an error is found
        """
        now = dt.now()
        building = self.hpxml.get_building()
        consumptions = self.hpxml.get_consumptions()
        heating_fuels, cooling_fuels = self.hpxml.get_fuel_types()
        conditioning_fuels = heating_fuels | cooling_fuels

        # Check that the building doesn't have PV
        try:
            building.BuildingDetails.Systems.Photovoltaics
            raise ValueError("PV is not supported with automated calibration at this time.")
        except AttributeError:
            pass

        # Helper: flatten all fuel entries across all consumption elements
        all_fuels = [
            (consumption_elem, fuel)
            for consumption_elem in consumptions
            for fuel in consumption_elem.ConsumptionDetails.ConsumptionInfo
        ]

        # Check that every fuel in every consumption element has a ConsumptionType.Energy element
        if not all(
            all(
                hasattr(fuel.ConsumptionType, "Energy")
                for fuel in consumption_elem.ConsumptionDetails.ConsumptionInfo
            )
            for consumption_elem in consumptions
        ):
            raise ValueError(
                "Every fuel in every Consumption section must have a valid ConsumptionType.Energy element."
            )

        # Check that at least one consumption element matches the building ID
        if not any(
            consumption_elem.BuildingID.attrib["idref"] == building.BuildingID.attrib["id"]
            for consumption_elem in consumptions
        ):
            raise ValueError("No Consumption section matches the Building ID in the HPXML file.")

        # Check that at least one fuel per fuel type has valid units
        def valid_unit(fuel):
            fuel_type = fuel.ConsumptionType.Energy.FuelType
            unit = fuel.ConsumptionType.Energy.UnitofMeasure
            match fuel_type:
                case FuelType.ELECTRICITY.value:
                    return unit in ("kWh", "MWh")
                case FuelType.NATURAL_GAS.value:
                    return unit in ("therms", "Btu", "kBtu", "MBtu", "ccf", "kcf", "Mcf")
                case FuelType.FUEL_OIL.value | FuelType.PROPANE.value:
                    return unit in ("gal", "Btu", "kBtu", "MBtu")
                case _:
                    return False

        for fuel_type in {
            getattr(fuel.ConsumptionType.Energy, "FuelType", None)
            for _, fuel in all_fuels
            if hasattr(fuel.ConsumptionType, "Energy")
        }:
            if fuel_type is None:
                continue
            if not any(
                getattr(fuel.ConsumptionType.Energy, "FuelType", None) == fuel_type
                and valid_unit(fuel)
                for _, fuel in all_fuels
            ):
                raise ValueError(
                    f"No valid unit found for fuel type '{fuel_type}' in any Consumption section."
                )

        # Check that for each fuel type, there is only one Consumption section
        fuel_type_to_consumption = {}
        for consumption_elem in consumptions:
            for fuel in consumption_elem.ConsumptionDetails.ConsumptionInfo:
                fuel_type = getattr(fuel.ConsumptionType.Energy, "FuelType", None)
                if fuel_type is None:
                    continue
                if fuel_type in fuel_type_to_consumption:
                    raise ValueError(
                        f"Multiple Consumption sections found for fuel type '{fuel_type}'. "
                        "Only one section per fuel type is allowed."
                    )
                fuel_type_to_consumption[fuel_type] = consumption_elem

        # Check that electricity consumption is present in at least one section
        if not any(
            getattr(fuel.ConsumptionType.Energy, "FuelType", None) == FuelType.ELECTRICITY.value
            for _, fuel in all_fuels
        ):
            raise ValueError(
                "Electricity consumption is required for calibration. "
                "Please provide electricity consumption data in the HPXML file."
            )

        # Check that for each fuel, all periods are consecutive, non-overlapping, and valid
        for _, fuel in all_fuels:
            details = getattr(fuel, "ConsumptionDetail", [])
            for i, detail in enumerate(details):
                try:
                    start_date = dt.strptime(str(detail.StartDateTime), "%Y-%m-%dT%H:%M:%S")
                except AttributeError:
                    raise ValueError(
                        f"Consumption detail {i} for {fuel.ConsumptionType.Energy.FuelType} is missing StartDateTime."
                    )
                try:
                    end_date = dt.strptime(str(detail.EndDateTime), "%Y-%m-%dT%H:%M:%S")
                except AttributeError:
                    raise ValueError(
                        f"Consumption detail {i} for {fuel.ConsumptionType.Energy.FuelType} is missing EndDateTime."
                    )
                if i > 0:
                    prev_detail = details[i - 1]
                    prev_end = dt.strptime(str(prev_detail.EndDateTime), "%Y-%m-%dT%H:%M:%S")
                    curr_start = dt.strptime(str(detail.StartDateTime), "%Y-%m-%dT%H:%M:%S")
                    if curr_start < prev_end:
                        raise ValueError(
                            f"Consumption details for {fuel.ConsumptionType.Energy.FuelType} overlap: "
                            f"{prev_detail.StartDateTime} - {prev_detail.EndDateTime} overlaps with "
                            f"{detail.StartDateTime} - {detail.EndDateTime}"
                        )
                    if (curr_start - prev_end) > timedelta(minutes=1):
                        raise ValueError(
                            f"Gap in consumption data for {fuel.ConsumptionType.Energy.FuelType}: "
                            f"Period between {prev_detail.EndDateTime} and {detail.StartDateTime} is not covered.\n"
                            "Are the bill periods consecutive?"
                        )

        # Check that all consumption values are above zero
        if not any(
            all(detail.Consumption > 0 for detail in getattr(fuel, "ConsumptionDetail", []))
            for _, fuel in all_fuels
        ):
            raise ValueError(
                "All Consumption values must be greater than zero for at least one fuel type."
            )

        # Check that no consumption is estimated (for now, fail if any are)
        for _, fuel in all_fuels:
            for detail in getattr(fuel, "ConsumptionDetail", []):
                reading_type = getattr(detail, "ReadingType", None)
                if reading_type and str(reading_type).lower() == "estimate":
                    raise ValueError(
                        f"Estimated consumption value for {fuel.ConsumptionType.Energy.FuelType} cannot be greater than zero for bill-period: {detail.StartDateTime}"
                    )

        # Check that each fuel type covers enough days and dates are valid
        min_days = self.ga_config["utility_bill_criteria"]["min_days_of_consumption_data"]
        recent_bill_max_age_days = self.ga_config["utility_bill_criteria"][
            "max_days_since_newest_bill"
        ]

        def _parse_dt(val):
            return dt.strptime(str(val), "%Y-%m-%dT%H:%M:%S")

        def _fuel_period_ok(fuel):
            details = getattr(fuel, "ConsumptionDetail", [])
            if details is None or len(details) == 0:
                return False

            first_start = _parse_dt(details[0].StartDateTime)
            last_end = _parse_dt(details[-1].EndDateTime)

<<<<<<< HEAD
            # Total covered span must meet min_days (if the fuel is used for space conditioning)
            if (
                fuel.ConsumptionType.Energy.FuelType in conditioning_fuels
                and (last_end - first_start).days < min_days
            ):
=======
            # Total covered span must meet min_days
            if (last_end - first_start).days < min_days:
                logger.debug(
                    f"Found {(last_end - first_start).days} days of consumption data between {first_start} and {last_end}"
                )
>>>>>>> 518e7d91
                return False

            # Most recent bill must be within allowed age
            if (now - last_end).days > recent_bill_max_age_days:
                logger.debug(
                    f"Found {(now - last_end).days} days since most recent bill, {last_end}"
                )
                return False

            # No future dates
            for bill_info in details:
                if (
                    _parse_dt(bill_info.StartDateTime) > now
                    or _parse_dt(bill_info.EndDateTime) > now
                ):
                    logger.debug(
                        f"Found future date in bill info: {bill_info.StartDateTime} - {bill_info.EndDateTime}"
                    )
                    return False
            return True

        # Build mapping of fuel type -> list of fuel entries
        fuels_by_type: dict[str, list] = {}
        for _, fuel in all_fuels:
            if hasattr(fuel.ConsumptionType, "Energy"):
                ftype = getattr(fuel.ConsumptionType.Energy, "FuelType", None)
                if ftype is not None:
                    fuels_by_type.setdefault(ftype, []).append(fuel)

        for fuel_type, consumption_info in fuels_by_type.items():
            # Require at least one consumption section for this fuel type to satisfy criteria
            if not any(_fuel_period_ok(fuel) for fuel in consumption_info):
                raise ValueError(
                    f"Consumption dates for {fuel_type} must cover at least {min_days} days and the most recent bill must end within the past {recent_bill_max_age_days} days."
                )

        # Check that electricity bill periods are within configured min/max days
        longest_bill_period = self.ga_config["utility_bill_criteria"]["max_electrical_bill_days"]
        shortest_bill_period = self.ga_config["utility_bill_criteria"]["min_electrical_bill_days"]
        for _, fuel in all_fuels:
            if getattr(fuel.ConsumptionType.Energy, "FuelType", None) == FuelType.ELECTRICITY.value:
                for detail in getattr(fuel, "ConsumptionDetail", []):
                    start_date = dt.strptime(str(detail.StartDateTime), "%Y-%m-%dT%H:%M:%S")
                    end_date = dt.strptime(str(detail.EndDateTime), "%Y-%m-%dT%H:%M:%S")
                    period_days = (end_date - start_date).days
                    if period_days > longest_bill_period:
                        raise ValueError(
                            f"Electricity consumption bill period {start_date} - {end_date} cannot be longer than {longest_bill_period} days."
                        )
                    if period_days < shortest_bill_period:
                        raise ValueError(
                            f"Electricity consumption bill period {start_date} - {end_date} cannot be shorter than {shortest_bill_period} days."
                        )

        # Check that consumed fuel matches equipment fuel type (at least one section must match)
        def fuel_type_in_any(fuel_type):
            return any(
                getattr(fuel.ConsumptionType.Energy, "FuelType", None) == fuel_type
                for _, fuel in all_fuels
            )

        try:
            heating_fuel_type = (
                building.BuildingDetails.Systems.HVAC.HVACPlant.HeatingSystem.HeatingSystemFuel
            )
            if not fuel_type_in_any(heating_fuel_type):
                raise ValueError(
                    f"Heating equipment fuel type {heating_fuel_type} does not match any consumption fuel type."
                )
        except AttributeError:
            raise ValueError(
                "Heating system fuel type is missing in the HPXML file. "
                "Please provide the heating system fuel type in the HPXML file."
            )
        try:
            water_heating_fuel_type = (
                building.BuildingDetails.Systems.WaterHeating.WaterHeatingSystem.FuelType
            )
            if not fuel_type_in_any(water_heating_fuel_type):
                raise ValueError(
                    f"Water heating equipment fuel type {water_heating_fuel_type} does not match any consumption fuel type."
                )
        except AttributeError:
            raise ValueError(
                "Water heating system fuel type is missing in the HPXML file. "
                "Please provide the water heating system fuel type in the HPXML file."
            )
        try:
            clothes_dryer_fuel_type = building.BuildingDetails.Appliances.ClothesDryer.FuelType
            if not fuel_type_in_any(clothes_dryer_fuel_type):
                raise ValueError(
                    f"Clothes dryer fuel type {clothes_dryer_fuel_type} does not match any consumption fuel type."
                )
        except AttributeError:
            if hasattr(building.BuildingDetails.Appliances, "ClothesDryer"):
                raise ValueError(
                    "Clothes dryer fuel type is missing in the HPXML file. "
                    "Please provide the clothes dryer fuel type in the HPXML"
                )

    def run_ga_search(
        self,
        population_size=None,
        generations=None,
        cxpb=None,
        mutpb=None,
        num_proc=None,
        output_filepath=None,
    ):
        print(f"Running GA search algorithm for '{Path(self.hpxml_filepath).name}'...")

        all_temp_dirs = set()
        best_dirs_by_gen = []
        cfg = self.ga_config
        population_size = cfg["genetic_algorithm"]["population_size"]
        generations = cfg["genetic_algorithm"]["generations"]
        bias_error_threshold = cfg["acceptance_criteria"]["bias_error_threshold"]
        abs_error_elec_threshold = cfg["acceptance_criteria"]["abs_error_elec_threshold"]
        abs_error_fuel_threshold = cfg["acceptance_criteria"]["abs_error_fuel_threshold"]
        cxpb = cfg["genetic_algorithm"]["crossover_probability"]
        mutpb = cfg["genetic_algorithm"]["mutation_probability"]
        misc_load_multiplier_choices = cfg["value_choices"]["misc_load_multiplier_choices"]
        air_leakage_multiplier_choices = cfg["value_choices"]["air_leakage_multiplier_choices"]
        heating_efficiency_multiplier_choices = cfg["value_choices"][
            "heating_efficiency_multiplier_choices"
        ]
        cooling_efficiency_multiplier_choices = cfg["value_choices"][
            "cooling_efficiency_multiplier_choices"
        ]
        roof_r_value_multiplier_choices = cfg["value_choices"]["roof_r_value_multiplier_choices"]
        ceiling_r_value_multiplier_choices = cfg["value_choices"][
            "ceiling_r_value_multiplier_choices"
        ]
        above_ground_walls_r_value_multiplier_choices = cfg["value_choices"][
            "above_ground_walls_r_value_multiplier_choices"
        ]
        below_ground_walls_r_value_multiplier_choices = cfg["value_choices"][
            "below_ground_walls_r_value_multiplier_choices"
        ]
        slab_r_value_multiplier_choices = cfg["value_choices"]["slab_r_value_multiplier_choices"]
        floor_r_value_multiplier_choices = cfg["value_choices"]["floor_r_value_multiplier_choices"]
        heating_setpoint_offset_choices = cfg["value_choices"]["heating_setpoint_offset_choices"]
        cooling_setpoint_offset_choices = cfg["value_choices"]["cooling_setpoint_offset_choices"]
        water_heater_efficiency_multiplier_choices = cfg["value_choices"][
            "water_heater_efficiency_multiplier_choices"
        ]
        water_fixtures_usage_multiplier_choices = cfg["value_choices"][
            "water_fixtures_usage_multiplier_choices"
        ]
        window_u_factor_multiplier_choices = cfg["value_choices"][
            "window_u_factor_multiplier_choices"
        ]
        window_shgc_multiplier_choices = cfg["value_choices"]["window_shgc_multiplier_choices"]
        appliance_usage_multiplier_choices = cfg["value_choices"][
            "appliance_usage_multiplier_choices"
        ]
        lighting_load_multiplier_choices = cfg["value_choices"]["lighting_load_multiplier_choices"]

        def evaluate(individual):
            try:
                (
                    misc_load_multiplier,
                    heating_setpoint_offset,
                    cooling_setpoint_offset,
                    air_leakage_multiplier,
                    heating_efficiency_multiplier,
                    cooling_efficiency_multiplier,
                    roof_r_value_multiplier,
                    ceiling_r_value_multiplier,
                    above_ground_walls_r_value_multiplier,
                    below_ground_walls_r_value_multiplier,
                    slab_r_value_multiplier,
                    floor_r_value_multiplier,
                    water_heater_efficiency_multiplier,
                    water_fixtures_usage_multiplier,
                    window_u_factor_multiplier,
                    window_shgc_multiplier,
                    appliance_usage_multiplier,
                    lighting_load_multiplier,
                ) = individual
                temp_output_dir = Path(
                    tempfile.mkdtemp(prefix=f"calib_test_{uuid.uuid4().hex[:6]}_")
                )
                mod_hpxml_path = temp_output_dir / "modified.xml"
                arguments = {
                    "xml_file_path": str(self.hpxml_filepath),
                    "save_file_path": str(mod_hpxml_path),
                    "misc_load_multiplier": misc_load_multiplier,
                    "heating_setpoint_offset": heating_setpoint_offset,
                    "cooling_setpoint_offset": cooling_setpoint_offset,
                    "air_leakage_multiplier": air_leakage_multiplier,
                    "heating_efficiency_multiplier": heating_efficiency_multiplier,
                    "cooling_efficiency_multiplier": cooling_efficiency_multiplier,
                    "roof_r_value_multiplier": roof_r_value_multiplier,
                    "ceiling_r_value_multiplier": ceiling_r_value_multiplier,
                    "above_ground_walls_r_value_multiplier": above_ground_walls_r_value_multiplier,
                    "below_ground_walls_r_value_multiplier": below_ground_walls_r_value_multiplier,
                    "slab_r_value_multiplier": slab_r_value_multiplier,
                    "floor_r_value_multiplier": floor_r_value_multiplier,
                    "water_heater_efficiency_multiplier": water_heater_efficiency_multiplier,
                    "water_fixtures_usage_multiplier": water_fixtures_usage_multiplier,
                    "window_u_factor_multiplier": window_u_factor_multiplier,
                    "window_shgc_multiplier": window_shgc_multiplier,
                    "appliance_usage_multiplier": appliance_usage_multiplier,
                    "lighting_load_multiplier": lighting_load_multiplier,
                }

                temp_osw = Path(temp_output_dir / "modify_hpxml.osw")
                create_measure_input_file(arguments, temp_osw)

                app(["modify-xml", str(temp_osw)])
                app(
                    [
                        "run-sim",
                        str(mod_hpxml_path),
                        "--output-dir",
                        str(temp_output_dir),
                        "--output-format",
                        "json",
                    ]
                )

                output_file = temp_output_dir / "run" / "results_annual.json"
                simulation_results = self.get_model_results(json_results_path=output_file)
                consumptions = self.hpxml.get_consumptions()
                comparison = {}
                delivered_fuels = (
                    FuelType.FUEL_OIL.value,
                    FuelType.PROPANE.value,
                    FuelType.WOOD.value,
                    FuelType.WOOD_PELLETS.value,
                )
                for consumption in consumptions:
                    for fuel_info in consumption.ConsumptionDetails.ConsumptionInfo:
                        fuel = fuel_info.ConsumptionType.Energy.FuelType
                        if fuel in delivered_fuels:
                            simplified_calibration_results = self.simplified_annual_usage(
                                simulation_results, fuel_info, fuel
                            )
                            # Merge results, prefer later sections if duplicate fuel keys
                            comparison[fuel] = simplified_calibration_results.get(fuel, {})
                        else:
                            normalized_consumption = self.get_normalized_consumption_per_bill()
                            # Merge results, prefer later sections if duplicate fuel keys
                            comparison.update(
                                self.compare_results(normalized_consumption, simulation_results)
                            )
                for model_fuel_type, result in comparison.items():
                    bias_error_criteria = self.ga_config["acceptance_criteria"][
                        "bias_error_threshold"
                    ]
                    if model_fuel_type == "electricity":
                        absolute_error_criteria = self.ga_config["acceptance_criteria"][
                            "abs_error_elec_threshold"
                        ]
                    else:
                        absolute_error_criteria = self.ga_config["acceptance_criteria"][
                            "abs_error_fuel_threshold"
                        ]
                    for load_type in result["Bias Error"]:
                        if abs(result["Bias Error"][load_type]) > bias_error_criteria:
                            logger.debug(
                                f"Bias error for {model_fuel_type} {load_type} is {result['Bias Error'][load_type]} but the limit is +/- {bias_error_criteria}"
                            )
                        if abs(result["Absolute Error"][load_type]) > absolute_error_criteria:
                            logger.debug(
                                f"Absolute error for {model_fuel_type} {load_type} is {result['Absolute Error'][load_type]} but the limit is +/- {absolute_error_criteria}"
                            )

                combined_error_penalties = []
                for fuel_type, metrics in comparison.items():
                    for end_use, bias_error in metrics["Bias Error"].items():
                        if math.isnan(bias_error) or math.isnan(metrics["Absolute Error"][end_use]):
                            continue  # Skip NaN values

                        bias_err = abs(bias_error)
                        abs_err = abs(metrics["Absolute Error"][end_use])

                        log_bias_err = math.log1p(bias_err)  # log1p to avoid log(0)
                        log_abs_err = math.log1p(abs_err)

                        bias_error_penalty = max(0, log_bias_err) ** 2
                        abs_error_penalty = max(0, log_abs_err) ** 2
                        combined_error_penalty = bias_error_penalty + abs_error_penalty

                        combined_error_penalties.append(combined_error_penalty)

                total_score = sum(combined_error_penalties)

                return (
                    (total_score,),
                    comparison,
                    temp_output_dir,
                    simulation_results,
                )

            except Exception as e:
                logger.error(f"Error evaluating individual {individual}: {e}")
                return (float("inf"),), {}, None

        def abs_error_within_threshold(
            fuel_type: str, abs_error: float, elec_threshold: float, fuel_threshold: float
        ) -> bool:
            if fuel_type == "electricity":
                return abs(abs_error) <= elec_threshold
            else:
                return abs(abs_error) <= fuel_threshold

        def create_measure_input_file(arguments: dict, output_file_path: str):
            data = {
                "run_directory": str(Path(arguments["save_file_path"]).parent),
                "measure_paths": [str(Path(__file__).resolve().parent.parent / "measures")],
                "steps": [{"measure_dir_name": "ModifyXML", "arguments": arguments}],
            }
            Path(output_file_path).parent.mkdir(parents=True, exist_ok=True)
            with open(output_file_path, "w", encoding="utf-8") as f:
                json.dump(data, f, indent=2)

        def diversity(pop):
            return len({tuple(ind) for ind in pop}) / len(pop)

        toolbox = base.Toolbox()
        toolbox.register("attr_misc_load_multiplier", random.choice, misc_load_multiplier_choices)
        toolbox.register(
            "attr_heating_setpoint_offset", random.choice, heating_setpoint_offset_choices
        )
        toolbox.register(
            "attr_cooling_setpoint_offset", random.choice, cooling_setpoint_offset_choices
        )
        toolbox.register(
            "attr_air_leakage_multiplier", random.choice, air_leakage_multiplier_choices
        )
        toolbox.register(
            "attr_heating_efficiency_multiplier",
            random.choice,
            heating_efficiency_multiplier_choices,
        )
        toolbox.register(
            "attr_cooling_efficiency_multiplier",
            random.choice,
            cooling_efficiency_multiplier_choices,
        )
        toolbox.register(
            "attr_roof_r_value_multiplier", random.choice, roof_r_value_multiplier_choices
        )
        toolbox.register(
            "attr_ceiling_r_value_multiplier", random.choice, ceiling_r_value_multiplier_choices
        )
        toolbox.register(
            "attr_above_ground_walls_r_value_multiplier",
            random.choice,
            above_ground_walls_r_value_multiplier_choices,
        )
        toolbox.register(
            "attr_below_ground_walls_r_value_multiplier",
            random.choice,
            below_ground_walls_r_value_multiplier_choices,
        )
        toolbox.register(
            "attr_slab_r_value_multiplier", random.choice, slab_r_value_multiplier_choices
        )
        toolbox.register(
            "attr_floor_r_value_multiplier", random.choice, floor_r_value_multiplier_choices
        )
        toolbox.register(
            "attr_water_heater_efficiency_multiplier",
            random.choice,
            water_heater_efficiency_multiplier_choices,
        )
        toolbox.register(
            "attr_water_fixtures_usage_multiplier",
            random.choice,
            water_fixtures_usage_multiplier_choices,
        )
        toolbox.register(
            "attr_window_u_factor_multiplier", random.choice, window_u_factor_multiplier_choices
        )
        toolbox.register(
            "attr_window_shgc_multiplier", random.choice, window_shgc_multiplier_choices
        )
        toolbox.register(
            "attr_appliance_usage_multiplier", random.choice, appliance_usage_multiplier_choices
        )
        toolbox.register(
            "attr_lighting_load_multiplier", random.choice, lighting_load_multiplier_choices
        )
        toolbox.register(
            "individual",
            tools.initRepeat,
            creator.Individual,
            (
                toolbox.attr_misc_load_multiplier,
                toolbox.attr_heating_setpoint_offset,
                toolbox.attr_cooling_setpoint_offset,
                toolbox.attr_air_leakage_multiplier,
                toolbox.attr_heating_efficiency_multiplier,
                toolbox.attr_cooling_efficiency_multiplier,
                toolbox.attr_roof_r_value_multiplier,
                toolbox.attr_ceiling_r_value_multiplier,
                toolbox.attr_above_ground_walls_r_value_multiplier,
                toolbox.attr_below_ground_walls_r_value_multiplier,
                toolbox.attr_slab_r_value_multiplier,
                toolbox.attr_floor_r_value_multiplier,
                toolbox.attr_water_heater_efficiency_multiplier,
                toolbox.attr_water_fixtures_usage_multiplier,
                toolbox.attr_window_u_factor_multiplier,
                toolbox.attr_window_shgc_multiplier,
                toolbox.attr_appliance_usage_multiplier,
                toolbox.attr_lighting_load_multiplier,
            ),
            n=18,
        )

        def generate_random_individual():
            return creator.Individual(
                [
                    random.choice(misc_load_multiplier_choices),
                    random.choice(heating_setpoint_offset_choices),
                    random.choice(cooling_setpoint_offset_choices),
                    random.choice(air_leakage_multiplier_choices),
                    random.choice(heating_efficiency_multiplier_choices),
                    random.choice(cooling_efficiency_multiplier_choices),
                    random.choice(roof_r_value_multiplier_choices),
                    random.choice(ceiling_r_value_multiplier_choices),
                    random.choice(above_ground_walls_r_value_multiplier_choices),
                    random.choice(below_ground_walls_r_value_multiplier_choices),
                    random.choice(slab_r_value_multiplier_choices),
                    random.choice(floor_r_value_multiplier_choices),
                    random.choice(water_heater_efficiency_multiplier_choices),
                    random.choice(water_fixtures_usage_multiplier_choices),
                    random.choice(window_u_factor_multiplier_choices),
                    random.choice(window_shgc_multiplier_choices),
                    random.choice(appliance_usage_multiplier_choices),
                    random.choice(lighting_load_multiplier_choices),
                ]
            )

        toolbox.register("individual", generate_random_individual)
        toolbox.register("population", tools.initRepeat, list, toolbox.individual)
        toolbox.register("evaluate", evaluate)
        toolbox.register("mate", tools.cxUniform, indpb=cxpb)

        # Define parameter-to-choices mapping for mutation
        param_choices_map = {
            "misc_load_multiplier": misc_load_multiplier_choices,
            "heating_setpoint_offset": heating_setpoint_offset_choices,
            "cooling_setpoint_offset": cooling_setpoint_offset_choices,
            "air_leakage_multiplier": air_leakage_multiplier_choices,
            "heating_efficiency_multiplier": heating_efficiency_multiplier_choices,
            "cooling_efficiency_multiplier": cooling_efficiency_multiplier_choices,
            "roof_r_value_multiplier": roof_r_value_multiplier_choices,
            "ceiling_r_value_multiplier": ceiling_r_value_multiplier_choices,
            "above_ground_walls_r_value_multiplier": above_ground_walls_r_value_multiplier_choices,
            "below_ground_walls_r_value_multiplier": below_ground_walls_r_value_multiplier_choices,
            "slab_r_value_multiplier": slab_r_value_multiplier_choices,
            "floor_r_value_multiplier": floor_r_value_multiplier_choices,
            "water_heater_efficiency_multiplier": water_heater_efficiency_multiplier_choices,
            "water_fixtures_usage_multiplier": water_fixtures_usage_multiplier_choices,
            "window_u_factor_multiplier": window_u_factor_multiplier_choices,
            "window_shgc_multiplier": window_shgc_multiplier_choices,
            "appliance_usage_multiplier": appliance_usage_multiplier_choices,
            "lighting_load_multiplier": lighting_load_multiplier_choices,
        }

        worst_end_uses_by_gen = []

        end_use_param_map = {
            "electricity_heating": [
                "heating_setpoint_offset",
                "air_leakage_multiplier",
                "heating_efficiency_multiplier",
                "roof_r_value_multiplier",
                "ceiling_r_value_multiplier",
                "above_ground_walls_r_value_multiplier",
                "slab_r_value_multiplier",
                "window_u_factor_multiplier",
                "window_shgc_multiplier",
            ],
            "electricity_cooling": [
                "cooling_setpoint_offset",
                "air_leakage_multiplier",
                "cooling_efficiency_multiplier",
                "roof_r_value_multiplier",
                "ceiling_r_value_multiplier",
                "above_ground_walls_r_value_multiplier",
                "slab_r_value_multiplier",
                "window_u_factor_multiplier",
                "window_shgc_multiplier",
            ],
            "electricity_baseload": [
                "misc_load_multiplier",
                "appliance_usage_multiplier",
                "lighting_load_multiplier",
            ],
            "natural_gas_heating": [
                "heating_setpoint_offset",
                "air_leakage_multiplier",
                "heating_efficiency_multiplier",
                "roof_r_value_multiplier",
                "ceiling_r_value_multiplier",
                "above_ground_walls_r_value_multiplier",
                "slab_r_value_multiplier",
                "window_u_factor_multiplier",
                "window_shgc_multiplier",
            ],
            "natural_gas_baseload": [
                "water_heater_efficiency_multiplier",
                "water_fixtures_usage_multiplier",
            ],
        }

        param_names = list(param_choices_map.keys())
        name_to_index = {name: idx for idx, name in enumerate(param_names)}
        index_to_name = {idx: name for name, idx in name_to_index.items()}

        def get_worst_abs_err_end_use(comparison):
            max_abs_err = -float("inf")
            worst_end_use_key = None
            for fuel_type, metrics in comparison.items():
                for end_use, abs_err in metrics["Absolute Error"].items():
                    key = f"{fuel_type}_{end_use}"
                    if abs(abs_err) > max_abs_err:
                        max_abs_err = abs(abs_err)
                        worst_end_use_key = key
            return worst_end_use_key

        def adaptive_mutation(individual):
            mutation_indices = set()

            if worst_end_uses_by_gen:
                worst_end_use = worst_end_uses_by_gen[-1]
                impacted_param_names = end_use_param_map.get(worst_end_use, [])
                if impacted_param_names:
                    impacted_indices = [
                        name_to_index[n] for n in impacted_param_names if n in name_to_index
                    ]
                    if impacted_indices:
                        mutation_indices.update(
                            random.sample(impacted_indices, min(len(impacted_indices), 2))
                        )

            while len(mutation_indices) < random.randint(3, 6):
                mutation_indices.add(random.randint(0, len(individual) - 1))

            for i in mutation_indices:
                current_val = individual[i]
                param_name = index_to_name[i]
                choices = [val for val in param_choices_map[param_name] if val != current_val]
                if choices:
                    individual[i] = random.choice(choices)
            return (individual,)

        toolbox.register("mutate", adaptive_mutation)
        toolbox.register("select", tools.selTournament, tournsize=2)

        terminated_early = False

        if num_proc is None:
            num_proc = multiprocessing.cpu_count() - 1

        with Pool(processes=num_proc, maxtasksperchild=15) as pool:
            toolbox.register("map", pool.map)
            pop = toolbox.population(n=population_size)
            hall_of_fame = tools.HallOfFame(1)
            stats = tools.Statistics(lambda ind: ind.fitness.values[0])  # noqa: PD011
            stats.register("min", min)
            stats.register("avg", lambda x: sum(x) / len(x))

            logbook = tools.Logbook()
            logbook.header = ["gen", "nevals", "min", "avg", "diversity"]

            best_bias_series = {}
            best_abs_series = {}

            # Initial evaluation
            invalid_ind = [ind for ind in pop if not ind.fitness.valid]
            fitnesses = toolbox.map(toolbox.evaluate, invalid_ind)
            for ind, (fit, comp, temp_dir, sim_results) in zip(invalid_ind, fitnesses):
                ind.fitness.values = fit
                ind.comparison = comp
                ind.temp_output_dir = temp_dir
                ind.sim_results = sim_results
                if temp_dir is not None:
                    all_temp_dirs.add(temp_dir)

            hall_of_fame.update(pop)
            best_ind = tools.selBest(pop, 1)[0]
            best_dirs_by_gen.append(getattr(best_ind, "temp_output_dir", None))

            # Save best individual bias/abs errors
            best_comp = best_ind.comparison
            for end_use, metrics in best_comp.items():
                for fuel_type, bias_error in metrics["Bias Error"].items():
                    key = f"{end_use}_{fuel_type}"
                    best_bias_series.setdefault(key, []).append(bias_error)
                for fuel_type, abs_error in metrics["Absolute Error"].items():
                    key = f"{end_use}_{fuel_type}"
                    best_abs_series.setdefault(key, []).append(abs_error)

            # Log generation 0
            record = stats.compile(pop)
            record.update({f"bias_error_{k}": v[-1] for k, v in best_bias_series.items()})
            record.update({f"abs_error_{k}": v[-1] for k, v in best_abs_series.items()})
            record["best_individual"] = json.dumps(dict(zip(param_choices_map.keys(), best_ind)))
            record["best_individual_sim_results"] = json.dumps(best_ind.sim_results)
            record["diversity"] = diversity(pop)
            logbook.record(gen=0, nevals=len(invalid_ind), **record)
            print(logbook.stream)

            for gen in range(1, generations + 1):
                logger.info(f"Running {len(pop)} simulations for search generation {gen}...")

                # Elitism: Copy the best individuals
                elite = [copy.deepcopy(ind) for ind in tools.selBest(pop, k=1)]

                # Generate offspring
                offspring = algorithms.varAnd(pop, toolbox, cxpb=cxpb, mutpb=mutpb)

                # Evaluate offspring
                invalid_ind = [ind for ind in offspring if not ind.fitness.valid]
                fitnesses = toolbox.map(toolbox.evaluate, invalid_ind)
                for ind, (fit, comp, temp_dir, sim_results) in zip(invalid_ind, fitnesses):
                    ind.fitness.values = fit
                    ind.comparison = comp
                    ind.temp_output_dir = temp_dir
                    ind.sim_results = sim_results
                    all_temp_dirs.add(temp_dir)

                # Select next generation (excluding elites), then add elites
                if invalid_ind:
                    worst_key = get_worst_abs_err_end_use(invalid_ind[0].comparison)
                    worst_end_uses_by_gen.append(worst_key)

                pop = toolbox.select(offspring, population_size - len(elite))
                pop.extend(elite)

                # Update Hall of Fame and stats
                hall_of_fame.update(pop)
                best_ind = tools.selBest(pop, 1)[0]
                best_dirs_by_gen.append(getattr(best_ind, "temp_output_dir", None))

                # Save hall of fame bias/abs errors
                best_comp = best_ind.comparison
                for end_use, metrics in best_comp.items():
                    for fuel_type, bias_error in metrics["Bias Error"].items():
                        key = f"{end_use}_{fuel_type}"
                        best_bias_series.setdefault(key, []).append(bias_error)
                    for fuel_type, abs_error in metrics["Absolute Error"].items():
                        key = f"{end_use}_{fuel_type}"
                        best_abs_series.setdefault(key, []).append(abs_error)

                record = stats.compile(pop)
                record.update(
                    {f"bias_error_{k}": best_bias_series[k][-1] for k in best_bias_series}
                )
                record.update({f"abs_error_{k}": best_abs_series[k][-1] for k in best_abs_series})
                record["best_individual"] = json.dumps(
                    dict(zip(param_choices_map.keys(), best_ind))
                )
                record["best_individual_sim_results"] = json.dumps(best_ind.sim_results)
                record["diversity"] = diversity(pop)
                logbook.record(gen=gen, nevals=len(invalid_ind), **record)
                print(logbook.stream)

                # Early termination conditions
                def meets_termination_criteria(comparison):
                    all_bias_err_limit_met = True
                    all_abs_err_limit_met = True
                    for fuel_type, metrics in comparison.items():
                        for end_use in metrics["Bias Error"]:
                            bias_err = metrics["Bias Error"][end_use]
                            abs_err = metrics["Absolute Error"][end_use]

                            # Check bias error
                            if abs(bias_err) > bias_error_threshold:
                                all_bias_err_limit_met = False

                            # Check absolute error
                            if not abs_error_within_threshold(
                                fuel_type,
                                abs_err,
                                abs_error_elec_threshold,
                                abs_error_fuel_threshold,
                            ):
                                all_abs_err_limit_met = False

                    return all_bias_err_limit_met or all_abs_err_limit_met

                if meets_termination_criteria(best_comp):
                    print(f"Early stopping: termination criteria met at generation {gen}")
                    terminated_early = True
                    break

        best_individual = hall_of_fame[0]
        best_individual_dict = dict(zip(param_choices_map.keys(), best_individual))

        best_individual_hpxml = best_individual.temp_output_dir / "modified.xml"
        if best_individual_hpxml.exists():
            shutil.copy(best_individual_hpxml, output_filepath / "best_individual.xml")

        # Cleanup
        time.sleep(0.5)
        for temp_dir in all_temp_dirs:
            if temp_dir and Path(temp_dir).exists():
                shutil.rmtree(temp_dir, ignore_errors=True)

        if terminated_early:
            print(
                "GA search has completed early: A solution satisfying error thresholds was found."
            )
        else:
            print(
                "GA search has completed. However, no solution was found that satisfies the bias error "
                "and absolute error thresholds before reaching the maximum number of generations."
            )

        return best_individual_dict, pop, logbook, best_bias_series, best_abs_series<|MERGE_RESOLUTION|>--- conflicted
+++ resolved
@@ -553,19 +553,14 @@
             first_start = _parse_dt(details[0].StartDateTime)
             last_end = _parse_dt(details[-1].EndDateTime)
 
-<<<<<<< HEAD
             # Total covered span must meet min_days (if the fuel is used for space conditioning)
             if (
                 fuel.ConsumptionType.Energy.FuelType in conditioning_fuels
                 and (last_end - first_start).days < min_days
             ):
-=======
-            # Total covered span must meet min_days
-            if (last_end - first_start).days < min_days:
                 logger.debug(
                     f"Found {(last_end - first_start).days} days of consumption data between {first_start} and {last_end}"
                 )
->>>>>>> 518e7d91
                 return False
 
             # Most recent bill must be within allowed age
