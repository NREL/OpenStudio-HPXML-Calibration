import copy
import json
import math
import multiprocessing
import random
import shutil
import tempfile
import time
import uuid
from datetime import datetime as dt
from datetime import timedelta
from pathlib import Path

import pandas as pd
from deap import algorithms, base, creator, tools
from loguru import logger
from pathos.multiprocessing import ProcessingPool as Pool

from openstudio_hpxml_calibration import app
from openstudio_hpxml_calibration.hpxml import FuelType, HpxmlDoc
from openstudio_hpxml_calibration.modify_hpxml import set_consumption_on_hpxml
from openstudio_hpxml_calibration.units import convert_units
from openstudio_hpxml_calibration.utils import _load_config
from openstudio_hpxml_calibration.weather_normalization.degree_days import (
    calculate_annual_degree_days,
)
from openstudio_hpxml_calibration.weather_normalization.inverse_model import InverseModel

# Ensure the creator is only created once
if "FitnessMin" not in creator.__dict__:
    creator.create("FitnessMin", base.Fitness, weights=(-1.0,))
if "Individual" not in creator.__dict__:
    creator.create("Individual", list, fitness=creator.FitnessMin)


class Calibrate:
    def __init__(
        self,
        original_hpxml_filepath: Path,
        csv_bills_filepath: Path | None = None,
        config_filepath: Path | None = None,
    ):
        self.hpxml_filepath = Path(original_hpxml_filepath).resolve()
        self.hpxml = HpxmlDoc(Path(original_hpxml_filepath).resolve())
        self.ga_config = _load_config(config_filepath)

        if csv_bills_filepath:
            logger.debug(f"Adding utility data from {csv_bills_filepath} to hpxml")
            self.hpxml = set_consumption_on_hpxml(self.hpxml, csv_bills_filepath)

        self.hpxml.hpxml_data_error_checking(self.ga_config)

    def get_normalized_consumption_per_bill(self) -> dict[FuelType, pd.DataFrame]:
        """
        Get the normalized consumption for the building.

        Returns:
            dict: A dictionary containing dataframes for the normalized consumption by end use and fuel type, in mbtu.
        """

        normalized_consumption = {}
        # InverseModel is not applicable to delivered fuels, so we only use it for electricity and natural gas
        self.inv_model = InverseModel(self.hpxml, user_config=self.ga_config)
        for fuel_type, bills in self.inv_model.bills_by_fuel_type.items():
            if fuel_type in (
                FuelType.FUEL_OIL,
                FuelType.PROPANE,
                FuelType.WOOD,
                FuelType.WOOD_PELLETS,
            ):
                continue  # Delivered fuels have a separate calibration process: simplified_annual_usage()

            def _calculate_wrapped_total(row):
                """Extract the epw_daily rows that correspond to the bill month

                Search by row index because epw_daily is just 365 entries without dates
                """
                start = row["start_day_of_year"]
                end = row["end_day_of_year"]

                if start <= end:
                    subset = epw_daily_mbtu.iloc[start:end].sum()
                else:
                    # handle bills that wrap around the end of the year
                    part1 = epw_daily_mbtu.iloc[start:].sum()
                    part2 = epw_daily_mbtu.iloc[0:end].sum()
                    subset = pd.concat(objs=[part1, part2])
                    subset = subset[~subset.index.duplicated()]

                return subset

            epw_daily = convert_units(
                x=self.inv_model.predict_epw_daily(fuel_type=fuel_type), from_="btu", to_="kbtu"
            )

            epw_daily_mbtu = convert_units(epw_daily, from_="kbtu", to_="mbtu")

            normalized_consumption[fuel_type.value] = pd.DataFrame(
                data=bills.apply(_calculate_wrapped_total, axis=1)
            )
            normalized_consumption[fuel_type.value]["start_date"] = bills["start_date"]
            normalized_consumption[fuel_type.value]["end_date"] = bills["end_date"]

        return normalized_consumption

    def get_model_results(self, json_results_path: Path) -> dict[str, dict[str, float]]:
        """
        Retrieve annual energy usage from the HPXML model.

        Args:
            annual_json_results_path (Path): Path to the JSON file containing annual results from the HPXML model

        Returns:
            dict[str, dict[str, float]]: A dict of dicts containing the model results for each fuel type by end use in mbtu (because the annual results are in mbtu).
        """

        results = json.loads(json_results_path.read_text())
        if "Time" in results:
            raise ValueError(f"your file {json_results_path} is not an annual results file")

        model_output = {
            "electricity": {},
            "natural gas": {},
            "propane": {},
            "fuel oil": {},
            "wood cord": {},
            "wood pellets": {},
            "coal": {},
        }

        for end_use, consumption in results["End Use"].items():
            fuel_type = end_use.split(":")[0].lower().strip()
            # ignore electricity usage for heating (fans/pumps) when electricity is not the fuel type for any heating system
            if (
                fuel_type == "electricity"
                and "Heating" in end_use
                and FuelType.ELECTRICITY.value
                not in self.hpxml.get_fuel_types()[0]  # heating fuels
            ):
                continue
            if "Heating" in end_use:
                model_output[fuel_type]["heating"] = round(
                    number=(model_output[fuel_type].get("heating", 0) + consumption), ndigits=3
                )
            elif "Cooling" in end_use:
                model_output[fuel_type]["cooling"] = round(
                    number=(model_output[fuel_type].get("cooling", 0) + consumption), ndigits=3
                )
            else:
                model_output[fuel_type]["baseload"] = round(
                    number=(model_output[fuel_type].get("baseload", 0) + consumption), ndigits=3
                )

        return model_output

    def compare_results(
        self, normalized_consumption: dict[str, pd.DataFrame], annual_model_results
    ) -> dict[str, dict[str, dict[str, float]]]:
        """
        Compare the normalized consumption with the model results.

        Args:
            normalized_consumption (dict): Normalized consumption data (mbtu)
            annual_model_results (dict): Model results data (mbtu)

        Returns:
            dict: A dictionary containing the comparison results:
            "{
                <fuel_type>: {
                    "Bias Error": {
                        <load_type - heating/cooling/baseline>: <percentage error>
                    },
                    "Absolute Error": {
                        <load_type - heating/cooling/baseline>: <error in mbtu or kWh>
                    }
                },
                <fuel_type>: {...}
            }"
        """

        # Build annual normalized bill consumption dicts
        annual_normalized_bill_consumption = {}
        for fuel_type, consumption in normalized_consumption.items():
            annual_normalized_bill_consumption[fuel_type] = {}
            for end_use in ["heating", "cooling", "baseload"]:
                if (
                    end_use not in annual_model_results[fuel_type]
                    or annual_model_results[fuel_type][end_use] == 0.0
                ):
                    continue
                annual_normalized_bill_consumption[fuel_type][end_use] = (
                    consumption[end_use].sum().round(1)
                )

        comparison_results = {}

        # combine the annual normalized bill consumption with the model results
        for model_fuel_type, disagg_results in annual_model_results.items():
            if model_fuel_type in annual_normalized_bill_consumption:
                comparison_results[model_fuel_type] = {"Bias Error": {}, "Absolute Error": {}}
                for load_type in disagg_results:
                    if load_type not in annual_normalized_bill_consumption[model_fuel_type]:
                        continue

                    disagg_result = disagg_results[load_type]
                    if model_fuel_type == "electricity":
                        # All results from simulation and normalized bills are in mbtu.
                        # convert electric loads from mbtu to kWh for bpi2400
                        annual_normalized_bill_consumption[model_fuel_type][load_type] = (
                            convert_units(
                                annual_normalized_bill_consumption[model_fuel_type][load_type],
                                from_="mbtu",
                                to_="kwh",
                            )
                        )
                        disagg_result = convert_units(disagg_result, from_="mbtu", to_="kwh")

                    # Calculate error levels
                    if annual_normalized_bill_consumption[model_fuel_type][load_type] == 0:
                        comparison_results[model_fuel_type]["Bias Error"][load_type] = float("nan")
                    else:
                        comparison_results[model_fuel_type]["Bias Error"][load_type] = round(
                            (
                                (
                                    annual_normalized_bill_consumption[model_fuel_type][load_type]
                                    - disagg_result
                                )
                                / annual_normalized_bill_consumption[model_fuel_type][load_type]
                            )
                            * 100,
                            1,
                        )
                    comparison_results[model_fuel_type]["Absolute Error"][load_type] = round(
                        abs(
                            annual_normalized_bill_consumption[model_fuel_type][load_type]
                            - disagg_result
                        ),
                        1,
                    )

        return comparison_results

    def simplified_annual_usage(
        self, model_results: dict, delivered_consumption, fuel_type: str
    ) -> dict:
        total_period_tmy_dd, total_period_actual_dd = calculate_annual_degree_days(self.hpxml)

        comparison_results = {}

        measured_consumption = 0.0
        fuel_unit_type = delivered_consumption.ConsumptionType.Energy.UnitofMeasure
        if delivered_consumption.ConsumptionType.Energy.FuelType == fuel_type:
            first_bill_date = delivered_consumption.ConsumptionDetail[0].StartDateTime
            last_bill_date = delivered_consumption.ConsumptionDetail[-1].EndDateTime
            first_bill_date = dt.strptime(str(first_bill_date), "%Y-%m-%dT%H:%M:%S")
            last_bill_date = dt.strptime(str(last_bill_date), "%Y-%m-%dT%H:%M:%S")
            num_days = (last_bill_date - first_bill_date + timedelta(days=1)).days
            for period_consumption in delivered_consumption.ConsumptionDetail:
                measured_consumption += float(period_consumption.Consumption)
            # logger.debug(
            #     f"Measured {fuel_type} consumption: {measured_consumption:,.2f} {fuel_unit_type}"
            # )
            if fuel_unit_type == "gal" and fuel_type == FuelType.FUEL_OIL.value:
                fuel_unit_type = f"{fuel_unit_type}_fuel_oil"
            elif fuel_unit_type == "gal" and fuel_type == FuelType.PROPANE.value:
                fuel_unit_type = f"{fuel_unit_type}_propane"
        measured_consumption = convert_units(measured_consumption, str(fuel_unit_type), "mBtu")

        modeled_baseload = model_results[fuel_type].get("baseload", 0)
        modeled_heating = model_results[fuel_type].get("heating", 0)
        modeled_cooling = model_results[fuel_type].get("cooling", 0)
        total_modeled_usage = modeled_baseload + modeled_heating + modeled_cooling

        baseload_fraction = modeled_baseload / total_modeled_usage
        heating_fraction = modeled_heating / total_modeled_usage
        cooling_fraction = modeled_cooling / total_modeled_usage

        baseload = baseload_fraction * (num_days / 365)
        heating = heating_fraction * (
            total_period_actual_dd[fuel_type]["HDD65F"] / total_period_tmy_dd[fuel_type]["HDD65F"]
        )
        cooling = cooling_fraction * (
            total_period_actual_dd[fuel_type]["CDD65F"] / total_period_tmy_dd[fuel_type]["CDD65F"]
        )

        annual_delivered_fuel_usage = measured_consumption / (baseload + heating + cooling)
        # logger.debug(f"annual_delivered_fuel_usage: {annual_delivered_fuel_usage:,.2f} mBtu")

        normalized_annual_baseload = annual_delivered_fuel_usage * baseload_fraction
        normalized_annual_heating = annual_delivered_fuel_usage * heating_fraction
        normalized_annual_cooling = annual_delivered_fuel_usage * cooling_fraction

        baseload_bias_error = (
            ((normalized_annual_baseload - modeled_baseload) / normalized_annual_baseload) * 100
            if normalized_annual_baseload
            else 0
        )
        heating_bias_error = (
            ((normalized_annual_heating - modeled_heating) / normalized_annual_heating) * 100
            if normalized_annual_heating
            else 0
        )
        cooling_bias_error = (
            ((normalized_annual_cooling - modeled_cooling) / normalized_annual_cooling) * 100
            if normalized_annual_cooling
            else 0
        )

        baseload_absolute_error = abs(normalized_annual_baseload - modeled_baseload)
        heating_absolute_error = abs(normalized_annual_heating - modeled_heating)
        cooling_absolute_error = abs(normalized_annual_cooling - modeled_cooling)

        comparison_results[fuel_type] = {
            "Bias Error": {
                "baseload": round(baseload_bias_error, 2),
                "heating": round(heating_bias_error, 2),
                "cooling": round(cooling_bias_error, 2),
            },
            "Absolute Error": {
                "baseload": round(baseload_absolute_error, 2),
                "heating": round(heating_absolute_error, 2),
                "cooling": round(cooling_absolute_error, 2),
            },
        }
        return comparison_results

<<<<<<< HEAD
    def hpxml_data_error_checking(self) -> None:
        """Check for common HPXML errors

        :raises ValueError: If an error is found
        """
        now = dt.now()
        building = self.hpxml.get_building()
        consumptions = self.hpxml.get_consumptions()
        heating_fuels, cooling_fuels = self.hpxml.get_fuel_types()
        conditioning_fuels = heating_fuels | cooling_fuels

        # Check that the building doesn't have PV
        try:
            building.BuildingDetails.Systems.Photovoltaics
            raise ValueError("PV is not supported with automated calibration at this time.")
        except AttributeError:
            pass

        # Helper: flatten all fuel entries across all consumption elements
        all_fuels = [
            (consumption_elem, fuel)
            for consumption_elem in consumptions
            for fuel in consumption_elem.ConsumptionDetails.ConsumptionInfo
        ]

        # Check that every fuel in every consumption element has a ConsumptionType.Energy element
        if not all(
            all(
                hasattr(fuel.ConsumptionType, "Energy")
                for fuel in consumption_elem.ConsumptionDetails.ConsumptionInfo
            )
            for consumption_elem in consumptions
        ):
            raise ValueError(
                "Every fuel in every Consumption section must have a valid ConsumptionType.Energy element."
            )

        # Check that at least one consumption element matches the building ID
        if not any(
            consumption_elem.BuildingID.attrib["idref"] == building.BuildingID.attrib["id"]
            for consumption_elem in consumptions
        ):
            raise ValueError("No Consumption section matches the Building ID in the HPXML file.")

        # Check that at least one fuel per fuel type has valid units
        def valid_unit(fuel):
            fuel_type = fuel.ConsumptionType.Energy.FuelType
            unit = fuel.ConsumptionType.Energy.UnitofMeasure
            match fuel_type:
                case FuelType.ELECTRICITY.value:
                    return unit in ("kWh", "MWh")
                case FuelType.NATURAL_GAS.value:
                    return unit in ("therms", "Btu", "kBtu", "MBtu", "ccf", "kcf", "Mcf")
                case FuelType.FUEL_OIL.value | FuelType.PROPANE.value:
                    return unit in ("gal", "Btu", "kBtu", "MBtu")
                case _:
                    return False

        for fuel_type in {
            getattr(fuel.ConsumptionType.Energy, "FuelType", None)
            for _, fuel in all_fuels
            if hasattr(fuel.ConsumptionType, "Energy")
        }:
            if fuel_type is None:
                continue
            if not any(
                getattr(fuel.ConsumptionType.Energy, "FuelType", None) == fuel_type
                and valid_unit(fuel)
                for _, fuel in all_fuels
            ):
                raise ValueError(
                    f"No valid unit found for fuel type '{fuel_type}' in any Consumption section."
                )

        # Check that for each fuel type, there is only one Consumption section
        fuel_type_to_consumption = {}
        for consumption_elem in consumptions:
            for fuel in consumption_elem.ConsumptionDetails.ConsumptionInfo:
                fuel_type = getattr(fuel.ConsumptionType.Energy, "FuelType", None)
                if fuel_type is None:
                    continue
                if fuel_type in fuel_type_to_consumption:
                    raise ValueError(
                        f"Multiple Consumption sections found for fuel type '{fuel_type}'. "
                        "Only one section per fuel type is allowed."
                    )
                fuel_type_to_consumption[fuel_type] = consumption_elem

        # Check that electricity consumption is present in at least one section
        if not any(
            getattr(fuel.ConsumptionType.Energy, "FuelType", None) == FuelType.ELECTRICITY.value
            for _, fuel in all_fuels
        ):
            raise ValueError(
                "Electricity consumption is required for calibration. "
                "Please provide electricity consumption data in the HPXML file."
            )

        # Check that for each fuel, all periods are consecutive, non-overlapping, and valid
        for _, fuel in all_fuels:
            details = getattr(fuel, "ConsumptionDetail", [])
            for i, detail in enumerate(details):
                try:
                    start_date = dt.strptime(str(detail.StartDateTime), "%Y-%m-%dT%H:%M:%S")
                except AttributeError:
                    raise ValueError(
                        f"Consumption detail {i} for {fuel.ConsumptionType.Energy.FuelType} is missing StartDateTime."
                    )
                try:
                    end_date = dt.strptime(str(detail.EndDateTime), "%Y-%m-%dT%H:%M:%S")
                except AttributeError:
                    raise ValueError(
                        f"Consumption detail {i} for {fuel.ConsumptionType.Energy.FuelType} is missing EndDateTime."
                    )
                if i > 0:
                    prev_detail = details[i - 1]
                    prev_end = dt.strptime(str(prev_detail.EndDateTime), "%Y-%m-%dT%H:%M:%S")
                    curr_start = dt.strptime(str(detail.StartDateTime), "%Y-%m-%dT%H:%M:%S")
                    if curr_start < prev_end:
                        raise ValueError(
                            f"Consumption details for {fuel.ConsumptionType.Energy.FuelType} overlap: "
                            f"{prev_detail.StartDateTime} - {prev_detail.EndDateTime} overlaps with "
                            f"{detail.StartDateTime} - {detail.EndDateTime}"
                        )
                    if (curr_start - prev_end) > timedelta(minutes=1):
                        raise ValueError(
                            f"Gap in consumption data for {fuel.ConsumptionType.Energy.FuelType}: "
                            f"Period between {prev_detail.EndDateTime} and {detail.StartDateTime} is not covered.\n"
                            "Are the bill periods consecutive?"
                        )

        # Check that all consumption values are above zero
        if not any(
            all(detail.Consumption > 0 for detail in getattr(fuel, "ConsumptionDetail", []))
            for _, fuel in all_fuels
        ):
            raise ValueError(
                "All Consumption values must be greater than zero for at least one fuel type."
            )

        # Check that no consumption is estimated (for now, fail if any are)
        for _, fuel in all_fuels:
            for detail in getattr(fuel, "ConsumptionDetail", []):
                reading_type = getattr(detail, "ReadingType", None)
                if reading_type and str(reading_type).lower() == "estimate":
                    raise ValueError(
                        f"Estimated consumption value for {fuel.ConsumptionType.Energy.FuelType} cannot be greater than zero for bill-period: {detail.StartDateTime}"
                    )

        # Check that each fuel type covers enough days and dates are valid
        min_days = self.ga_config["utility_bill_criteria"]["min_days_of_consumption_data"]
        recent_bill_max_age_days = self.ga_config["utility_bill_criteria"][
            "max_days_since_newest_bill"
        ]

        def _parse_dt(val):
            return dt.strptime(str(val), "%Y-%m-%dT%H:%M:%S")

        def _fuel_period_ok(fuel):
            details = getattr(fuel, "ConsumptionDetail", [])
            if details is None or len(details) == 0:
                return False

            first_start = _parse_dt(details[0].StartDateTime)
            last_end = _parse_dt(details[-1].EndDateTime)

            # Total covered span must meet min_days (if the fuel is used for space conditioning)
            if (
                fuel.ConsumptionType.Energy.FuelType in conditioning_fuels
                and (last_end - first_start).days < min_days
            ):
                logger.debug(
                    f"Found {(last_end - first_start).days} days of consumption data between {first_start} and {last_end}"
                )
                return False

            # Most recent bill must be within allowed age
            if (now - last_end).days > recent_bill_max_age_days:
                logger.debug(
                    f"Found {(now - last_end).days} days since most recent bill, {last_end}"
                )
                return False

            # No future dates
            for bill_info in details:
                if (
                    _parse_dt(bill_info.StartDateTime) > now
                    or _parse_dt(bill_info.EndDateTime) > now
                ):
                    logger.debug(
                        f"Found future date in bill info: {bill_info.StartDateTime} - {bill_info.EndDateTime}"
                    )
                    return False
            return True

        # Build mapping of fuel type -> list of fuel entries
        fuels_by_type: dict[str, list] = {}
        for _, fuel in all_fuels:
            if hasattr(fuel.ConsumptionType, "Energy"):
                ftype = getattr(fuel.ConsumptionType.Energy, "FuelType", None)
                if ftype is not None:
                    fuels_by_type.setdefault(ftype, []).append(fuel)

        for fuel_type, consumption_info in fuels_by_type.items():
            # Require at least one consumption section for this fuel type to satisfy criteria
            if not any(_fuel_period_ok(fuel) for fuel in consumption_info):
                raise ValueError(
                    f"Consumption dates for {fuel_type} must cover at least {min_days} days and the most recent bill must end within the past {recent_bill_max_age_days} days."
                )

        # Check that electricity bill periods are within configured min/max days
        longest_bill_period = self.ga_config["utility_bill_criteria"]["max_electrical_bill_days"]
        shortest_bill_period = self.ga_config["utility_bill_criteria"]["min_electrical_bill_days"]
        for _, fuel in all_fuels:
            if getattr(fuel.ConsumptionType.Energy, "FuelType", None) == FuelType.ELECTRICITY.value:
                for detail in getattr(fuel, "ConsumptionDetail", []):
                    start_date = dt.strptime(str(detail.StartDateTime), "%Y-%m-%dT%H:%M:%S")
                    end_date = dt.strptime(str(detail.EndDateTime), "%Y-%m-%dT%H:%M:%S")
                    period_days = (end_date - start_date).days
                    if period_days > longest_bill_period:
                        raise ValueError(
                            f"Electricity consumption bill period {start_date} - {end_date} cannot be longer than {longest_bill_period} days."
                        )
                    if period_days < shortest_bill_period:
                        raise ValueError(
                            f"Electricity consumption bill period {start_date} - {end_date} cannot be shorter than {shortest_bill_period} days."
                        )

        # Check that consumed fuel matches equipment fuel type (at least one section must match)
        def fuel_type_in_any(fuel_type):
            return any(
                getattr(fuel.ConsumptionType.Energy, "FuelType", None) == fuel_type
                for _, fuel in all_fuels
            )

        try:
            heating_fuel_type = (
                building.BuildingDetails.Systems.HVAC.HVACPlant.HeatingSystem.HeatingSystemFuel
            )
            if not fuel_type_in_any(heating_fuel_type):
                raise ValueError(
                    f"Heating equipment fuel type {heating_fuel_type} does not match any consumption fuel type."
                )
        except AttributeError:
            raise ValueError(
                "Heating system fuel type is missing in the HPXML file. "
                "Please provide the heating system fuel type in the HPXML file."
            )
        try:
            water_heating_fuel_type = (
                building.BuildingDetails.Systems.WaterHeating.WaterHeatingSystem.FuelType
            )
            if not fuel_type_in_any(water_heating_fuel_type):
                raise ValueError(
                    f"Water heating equipment fuel type {water_heating_fuel_type} does not match any consumption fuel type."
                )
        except AttributeError:
            raise ValueError(
                "Water heating system fuel type is missing in the HPXML file. "
                "Please provide the water heating system fuel type in the HPXML file."
            )
        try:
            clothes_dryer_fuel_type = building.BuildingDetails.Appliances.ClothesDryer.FuelType
            if not fuel_type_in_any(clothes_dryer_fuel_type):
                raise ValueError(
                    f"Clothes dryer fuel type {clothes_dryer_fuel_type} does not match any consumption fuel type."
                )
        except AttributeError:
            if hasattr(building.BuildingDetails.Appliances, "ClothesDryer"):
                raise ValueError(
                    "Clothes dryer fuel type is missing in the HPXML file. "
                    "Please provide the clothes dryer fuel type in the HPXML"
                )

=======
>>>>>>> efd4092d
    def run_ga_search(
        self,
        population_size=None,
        generations=None,
        cxpb=None,
        mutpb=None,
        num_proc=None,
        output_filepath=None,
    ):
        print(f"Running GA search algorithm for '{Path(self.hpxml_filepath).name}'...")

        all_temp_dirs = set()
        best_dirs_by_gen = []
        cfg = self.ga_config
        population_size = cfg["genetic_algorithm"]["population_size"]
        generations = cfg["genetic_algorithm"]["generations"]
        bias_error_threshold = cfg["acceptance_criteria"]["bias_error_threshold"]
        abs_error_elec_threshold = cfg["acceptance_criteria"]["abs_error_elec_threshold"]
        abs_error_fuel_threshold = cfg["acceptance_criteria"]["abs_error_fuel_threshold"]
        cxpb = cfg["genetic_algorithm"]["crossover_probability"]
        mutpb = cfg["genetic_algorithm"]["mutation_probability"]
        misc_load_multiplier_choices = cfg["value_choices"]["misc_load_multiplier_choices"]
        air_leakage_multiplier_choices = cfg["value_choices"]["air_leakage_multiplier_choices"]
        heating_efficiency_multiplier_choices = cfg["value_choices"][
            "heating_efficiency_multiplier_choices"
        ]
        cooling_efficiency_multiplier_choices = cfg["value_choices"][
            "cooling_efficiency_multiplier_choices"
        ]
        roof_r_value_multiplier_choices = cfg["value_choices"]["roof_r_value_multiplier_choices"]
        ceiling_r_value_multiplier_choices = cfg["value_choices"][
            "ceiling_r_value_multiplier_choices"
        ]
        above_ground_walls_r_value_multiplier_choices = cfg["value_choices"][
            "above_ground_walls_r_value_multiplier_choices"
        ]
        below_ground_walls_r_value_multiplier_choices = cfg["value_choices"][
            "below_ground_walls_r_value_multiplier_choices"
        ]
        slab_r_value_multiplier_choices = cfg["value_choices"]["slab_r_value_multiplier_choices"]
        floor_r_value_multiplier_choices = cfg["value_choices"]["floor_r_value_multiplier_choices"]
        heating_setpoint_offset_choices = cfg["value_choices"]["heating_setpoint_offset_choices"]
        cooling_setpoint_offset_choices = cfg["value_choices"]["cooling_setpoint_offset_choices"]
        water_heater_efficiency_multiplier_choices = cfg["value_choices"][
            "water_heater_efficiency_multiplier_choices"
        ]
        water_fixtures_usage_multiplier_choices = cfg["value_choices"][
            "water_fixtures_usage_multiplier_choices"
        ]
        window_u_factor_multiplier_choices = cfg["value_choices"][
            "window_u_factor_multiplier_choices"
        ]
        window_shgc_multiplier_choices = cfg["value_choices"]["window_shgc_multiplier_choices"]
        appliance_usage_multiplier_choices = cfg["value_choices"][
            "appliance_usage_multiplier_choices"
        ]
        lighting_load_multiplier_choices = cfg["value_choices"]["lighting_load_multiplier_choices"]

        def evaluate(individual):
            try:
                (
                    misc_load_multiplier,
                    heating_setpoint_offset,
                    cooling_setpoint_offset,
                    air_leakage_multiplier,
                    heating_efficiency_multiplier,
                    cooling_efficiency_multiplier,
                    roof_r_value_multiplier,
                    ceiling_r_value_multiplier,
                    above_ground_walls_r_value_multiplier,
                    below_ground_walls_r_value_multiplier,
                    slab_r_value_multiplier,
                    floor_r_value_multiplier,
                    water_heater_efficiency_multiplier,
                    water_fixtures_usage_multiplier,
                    window_u_factor_multiplier,
                    window_shgc_multiplier,
                    appliance_usage_multiplier,
                    lighting_load_multiplier,
                ) = individual
                temp_output_dir = Path(
                    tempfile.mkdtemp(prefix=f"calib_test_{uuid.uuid4().hex[:6]}_")
                )
                mod_hpxml_path = temp_output_dir / "modified.xml"
                arguments = {
                    "xml_file_path": str(self.hpxml_filepath),
                    "save_file_path": str(mod_hpxml_path),
                    "misc_load_multiplier": misc_load_multiplier,
                    "heating_setpoint_offset": heating_setpoint_offset,
                    "cooling_setpoint_offset": cooling_setpoint_offset,
                    "air_leakage_multiplier": air_leakage_multiplier,
                    "heating_efficiency_multiplier": heating_efficiency_multiplier,
                    "cooling_efficiency_multiplier": cooling_efficiency_multiplier,
                    "roof_r_value_multiplier": roof_r_value_multiplier,
                    "ceiling_r_value_multiplier": ceiling_r_value_multiplier,
                    "above_ground_walls_r_value_multiplier": above_ground_walls_r_value_multiplier,
                    "below_ground_walls_r_value_multiplier": below_ground_walls_r_value_multiplier,
                    "slab_r_value_multiplier": slab_r_value_multiplier,
                    "floor_r_value_multiplier": floor_r_value_multiplier,
                    "water_heater_efficiency_multiplier": water_heater_efficiency_multiplier,
                    "water_fixtures_usage_multiplier": water_fixtures_usage_multiplier,
                    "window_u_factor_multiplier": window_u_factor_multiplier,
                    "window_shgc_multiplier": window_shgc_multiplier,
                    "appliance_usage_multiplier": appliance_usage_multiplier,
                    "lighting_load_multiplier": lighting_load_multiplier,
                }

                temp_osw = Path(temp_output_dir / "modify_hpxml.osw")
                create_measure_input_file(arguments, temp_osw)

                app(["modify-xml", str(temp_osw)])
                app(
                    [
                        "run-sim",
                        str(mod_hpxml_path),
                        "--output-dir",
                        str(temp_output_dir),
                        "--output-format",
                        "json",
                    ]
                )

                output_file = temp_output_dir / "run" / "results_annual.json"
                simulation_results = self.get_model_results(json_results_path=output_file)
                consumptions = self.hpxml.get_consumptions()
                comparison = {}
                delivered_fuels = (
                    FuelType.FUEL_OIL.value,
                    FuelType.PROPANE.value,
                    FuelType.WOOD.value,
                    FuelType.WOOD_PELLETS.value,
                )
                for consumption in consumptions:
                    for fuel_info in consumption.ConsumptionDetails.ConsumptionInfo:
                        fuel = fuel_info.ConsumptionType.Energy.FuelType
                        if fuel in delivered_fuels:
                            simplified_calibration_results = self.simplified_annual_usage(
                                simulation_results, fuel_info, fuel
                            )
                            # Merge results, prefer later sections if duplicate fuel keys
                            comparison[fuel] = simplified_calibration_results.get(fuel, {})
                        else:
                            normalized_consumption = self.get_normalized_consumption_per_bill()
                            # Merge results, prefer later sections if duplicate fuel keys
                            comparison.update(
                                self.compare_results(normalized_consumption, simulation_results)
                            )
                for model_fuel_type, result in comparison.items():
                    bias_error_criteria = self.ga_config["acceptance_criteria"][
                        "bias_error_threshold"
                    ]
                    if model_fuel_type == "electricity":
                        absolute_error_criteria = self.ga_config["acceptance_criteria"][
                            "abs_error_elec_threshold"
                        ]
                    else:
                        absolute_error_criteria = self.ga_config["acceptance_criteria"][
                            "abs_error_fuel_threshold"
                        ]
                    for load_type in result["Bias Error"]:
                        if abs(result["Bias Error"][load_type]) > bias_error_criteria:
                            logger.debug(
                                f"Bias error for {model_fuel_type} {load_type} is {result['Bias Error'][load_type]} but the limit is +/- {bias_error_criteria}"
                            )
                        if abs(result["Absolute Error"][load_type]) > absolute_error_criteria:
                            logger.debug(
                                f"Absolute error for {model_fuel_type} {load_type} is {result['Absolute Error'][load_type]} but the limit is +/- {absolute_error_criteria}"
                            )

                combined_error_penalties = []
                for fuel_type, metrics in comparison.items():
                    for end_use, bias_error in metrics["Bias Error"].items():
                        if math.isnan(bias_error) or math.isnan(metrics["Absolute Error"][end_use]):
                            continue  # Skip NaN values

                        bias_err = abs(bias_error)
                        abs_err = abs(metrics["Absolute Error"][end_use])

                        log_bias_err = math.log1p(bias_err)  # log1p to avoid log(0)
                        log_abs_err = math.log1p(abs_err)

                        bias_error_penalty = max(0, log_bias_err) ** 2
                        abs_error_penalty = max(0, log_abs_err) ** 2
                        combined_error_penalty = bias_error_penalty + abs_error_penalty

                        combined_error_penalties.append(combined_error_penalty)

                total_score = sum(combined_error_penalties)

                return (
                    (total_score,),
                    comparison,
                    temp_output_dir,
                    simulation_results,
                )

            except Exception as e:
                logger.error(f"Error evaluating individual {individual}: {e}")
                return (float("inf"),), {}, None

        def abs_error_within_threshold(
            fuel_type: str, abs_error: float, elec_threshold: float, fuel_threshold: float
        ) -> bool:
            if fuel_type == "electricity":
                return abs(abs_error) <= elec_threshold
            else:
                return abs(abs_error) <= fuel_threshold

        def create_measure_input_file(arguments: dict, output_file_path: str):
            data = {
                "run_directory": str(Path(arguments["save_file_path"]).parent),
                "measure_paths": [str(Path(__file__).resolve().parent.parent / "measures")],
                "steps": [{"measure_dir_name": "ModifyXML", "arguments": arguments}],
            }
            Path(output_file_path).parent.mkdir(parents=True, exist_ok=True)
            with open(output_file_path, "w", encoding="utf-8") as f:
                json.dump(data, f, indent=2)

        def diversity(pop):
            return len({tuple(ind) for ind in pop}) / len(pop)

        toolbox = base.Toolbox()
        toolbox.register("attr_misc_load_multiplier", random.choice, misc_load_multiplier_choices)
        toolbox.register(
            "attr_heating_setpoint_offset", random.choice, heating_setpoint_offset_choices
        )
        toolbox.register(
            "attr_cooling_setpoint_offset", random.choice, cooling_setpoint_offset_choices
        )
        toolbox.register(
            "attr_air_leakage_multiplier", random.choice, air_leakage_multiplier_choices
        )
        toolbox.register(
            "attr_heating_efficiency_multiplier",
            random.choice,
            heating_efficiency_multiplier_choices,
        )
        toolbox.register(
            "attr_cooling_efficiency_multiplier",
            random.choice,
            cooling_efficiency_multiplier_choices,
        )
        toolbox.register(
            "attr_roof_r_value_multiplier", random.choice, roof_r_value_multiplier_choices
        )
        toolbox.register(
            "attr_ceiling_r_value_multiplier", random.choice, ceiling_r_value_multiplier_choices
        )
        toolbox.register(
            "attr_above_ground_walls_r_value_multiplier",
            random.choice,
            above_ground_walls_r_value_multiplier_choices,
        )
        toolbox.register(
            "attr_below_ground_walls_r_value_multiplier",
            random.choice,
            below_ground_walls_r_value_multiplier_choices,
        )
        toolbox.register(
            "attr_slab_r_value_multiplier", random.choice, slab_r_value_multiplier_choices
        )
        toolbox.register(
            "attr_floor_r_value_multiplier", random.choice, floor_r_value_multiplier_choices
        )
        toolbox.register(
            "attr_water_heater_efficiency_multiplier",
            random.choice,
            water_heater_efficiency_multiplier_choices,
        )
        toolbox.register(
            "attr_water_fixtures_usage_multiplier",
            random.choice,
            water_fixtures_usage_multiplier_choices,
        )
        toolbox.register(
            "attr_window_u_factor_multiplier", random.choice, window_u_factor_multiplier_choices
        )
        toolbox.register(
            "attr_window_shgc_multiplier", random.choice, window_shgc_multiplier_choices
        )
        toolbox.register(
            "attr_appliance_usage_multiplier", random.choice, appliance_usage_multiplier_choices
        )
        toolbox.register(
            "attr_lighting_load_multiplier", random.choice, lighting_load_multiplier_choices
        )
        toolbox.register(
            "individual",
            tools.initRepeat,
            creator.Individual,
            (
                toolbox.attr_misc_load_multiplier,
                toolbox.attr_heating_setpoint_offset,
                toolbox.attr_cooling_setpoint_offset,
                toolbox.attr_air_leakage_multiplier,
                toolbox.attr_heating_efficiency_multiplier,
                toolbox.attr_cooling_efficiency_multiplier,
                toolbox.attr_roof_r_value_multiplier,
                toolbox.attr_ceiling_r_value_multiplier,
                toolbox.attr_above_ground_walls_r_value_multiplier,
                toolbox.attr_below_ground_walls_r_value_multiplier,
                toolbox.attr_slab_r_value_multiplier,
                toolbox.attr_floor_r_value_multiplier,
                toolbox.attr_water_heater_efficiency_multiplier,
                toolbox.attr_water_fixtures_usage_multiplier,
                toolbox.attr_window_u_factor_multiplier,
                toolbox.attr_window_shgc_multiplier,
                toolbox.attr_appliance_usage_multiplier,
                toolbox.attr_lighting_load_multiplier,
            ),
            n=18,
        )

        def generate_random_individual():
            return creator.Individual(
                [
                    random.choice(misc_load_multiplier_choices),
                    random.choice(heating_setpoint_offset_choices),
                    random.choice(cooling_setpoint_offset_choices),
                    random.choice(air_leakage_multiplier_choices),
                    random.choice(heating_efficiency_multiplier_choices),
                    random.choice(cooling_efficiency_multiplier_choices),
                    random.choice(roof_r_value_multiplier_choices),
                    random.choice(ceiling_r_value_multiplier_choices),
                    random.choice(above_ground_walls_r_value_multiplier_choices),
                    random.choice(below_ground_walls_r_value_multiplier_choices),
                    random.choice(slab_r_value_multiplier_choices),
                    random.choice(floor_r_value_multiplier_choices),
                    random.choice(water_heater_efficiency_multiplier_choices),
                    random.choice(water_fixtures_usage_multiplier_choices),
                    random.choice(window_u_factor_multiplier_choices),
                    random.choice(window_shgc_multiplier_choices),
                    random.choice(appliance_usage_multiplier_choices),
                    random.choice(lighting_load_multiplier_choices),
                ]
            )

        toolbox.register("individual", generate_random_individual)
        toolbox.register("population", tools.initRepeat, list, toolbox.individual)
        toolbox.register("evaluate", evaluate)
        toolbox.register("mate", tools.cxUniform, indpb=cxpb)

        # Define parameter-to-choices mapping for mutation
        param_choices_map = {
            "misc_load_multiplier": misc_load_multiplier_choices,
            "heating_setpoint_offset": heating_setpoint_offset_choices,
            "cooling_setpoint_offset": cooling_setpoint_offset_choices,
            "air_leakage_multiplier": air_leakage_multiplier_choices,
            "heating_efficiency_multiplier": heating_efficiency_multiplier_choices,
            "cooling_efficiency_multiplier": cooling_efficiency_multiplier_choices,
            "roof_r_value_multiplier": roof_r_value_multiplier_choices,
            "ceiling_r_value_multiplier": ceiling_r_value_multiplier_choices,
            "above_ground_walls_r_value_multiplier": above_ground_walls_r_value_multiplier_choices,
            "below_ground_walls_r_value_multiplier": below_ground_walls_r_value_multiplier_choices,
            "slab_r_value_multiplier": slab_r_value_multiplier_choices,
            "floor_r_value_multiplier": floor_r_value_multiplier_choices,
            "water_heater_efficiency_multiplier": water_heater_efficiency_multiplier_choices,
            "water_fixtures_usage_multiplier": water_fixtures_usage_multiplier_choices,
            "window_u_factor_multiplier": window_u_factor_multiplier_choices,
            "window_shgc_multiplier": window_shgc_multiplier_choices,
            "appliance_usage_multiplier": appliance_usage_multiplier_choices,
            "lighting_load_multiplier": lighting_load_multiplier_choices,
        }

        worst_end_uses_by_gen = []

        end_use_param_map = {
            "electricity_heating": [
                "heating_setpoint_offset",
                "air_leakage_multiplier",
                "heating_efficiency_multiplier",
                "roof_r_value_multiplier",
                "ceiling_r_value_multiplier",
                "above_ground_walls_r_value_multiplier",
                "slab_r_value_multiplier",
                "window_u_factor_multiplier",
                "window_shgc_multiplier",
            ],
            "electricity_cooling": [
                "cooling_setpoint_offset",
                "air_leakage_multiplier",
                "cooling_efficiency_multiplier",
                "roof_r_value_multiplier",
                "ceiling_r_value_multiplier",
                "above_ground_walls_r_value_multiplier",
                "slab_r_value_multiplier",
                "window_u_factor_multiplier",
                "window_shgc_multiplier",
            ],
            "electricity_baseload": [
                "misc_load_multiplier",
                "appliance_usage_multiplier",
                "lighting_load_multiplier",
            ],
            "natural_gas_heating": [
                "heating_setpoint_offset",
                "air_leakage_multiplier",
                "heating_efficiency_multiplier",
                "roof_r_value_multiplier",
                "ceiling_r_value_multiplier",
                "above_ground_walls_r_value_multiplier",
                "slab_r_value_multiplier",
                "window_u_factor_multiplier",
                "window_shgc_multiplier",
            ],
            "natural_gas_baseload": [
                "water_heater_efficiency_multiplier",
                "water_fixtures_usage_multiplier",
            ],
        }

        param_names = list(param_choices_map.keys())
        name_to_index = {name: idx for idx, name in enumerate(param_names)}
        index_to_name = {idx: name for name, idx in name_to_index.items()}

        def get_worst_abs_err_end_use(comparison):
            max_abs_err = -float("inf")
            worst_end_use_key = None
            for fuel_type, metrics in comparison.items():
                for end_use, abs_err in metrics["Absolute Error"].items():
                    key = f"{fuel_type}_{end_use}"
                    if abs(abs_err) > max_abs_err:
                        max_abs_err = abs(abs_err)
                        worst_end_use_key = key
            return worst_end_use_key

        def adaptive_mutation(individual):
            mutation_indices = set()

            if worst_end_uses_by_gen:
                worst_end_use = worst_end_uses_by_gen[-1]
                impacted_param_names = end_use_param_map.get(worst_end_use, [])
                if impacted_param_names:
                    impacted_indices = [
                        name_to_index[n] for n in impacted_param_names if n in name_to_index
                    ]
                    if impacted_indices:
                        mutation_indices.update(
                            random.sample(impacted_indices, min(len(impacted_indices), 2))
                        )

            while len(mutation_indices) < random.randint(3, 6):
                mutation_indices.add(random.randint(0, len(individual) - 1))

            for i in mutation_indices:
                current_val = individual[i]
                param_name = index_to_name[i]
                choices = [val for val in param_choices_map[param_name] if val != current_val]
                if choices:
                    individual[i] = random.choice(choices)
            return (individual,)

        toolbox.register("mutate", adaptive_mutation)
        toolbox.register("select", tools.selTournament, tournsize=2)

        terminated_early = False

        if num_proc is None:
            num_proc = multiprocessing.cpu_count() - 1

        with Pool(processes=num_proc, maxtasksperchild=15) as pool:
            toolbox.register("map", pool.map)
            pop = toolbox.population(n=population_size)
            hall_of_fame = tools.HallOfFame(1)
            stats = tools.Statistics(lambda ind: ind.fitness.values[0])  # noqa: PD011
            stats.register("min", min)
            stats.register("avg", lambda x: sum(x) / len(x))

            logbook = tools.Logbook()
            logbook.header = ["gen", "nevals", "min", "avg", "diversity"]

            best_bias_series = {}
            best_abs_series = {}

            # Initial evaluation
            invalid_ind = [ind for ind in pop if not ind.fitness.valid]
            fitnesses = toolbox.map(toolbox.evaluate, invalid_ind)
            for ind, (fit, comp, temp_dir, sim_results) in zip(invalid_ind, fitnesses):
                ind.fitness.values = fit
                ind.comparison = comp
                ind.temp_output_dir = temp_dir
                ind.sim_results = sim_results
                if temp_dir is not None:
                    all_temp_dirs.add(temp_dir)

            hall_of_fame.update(pop)
            best_ind = tools.selBest(pop, 1)[0]
            best_dirs_by_gen.append(getattr(best_ind, "temp_output_dir", None))

            # Save best individual bias/abs errors
            best_comp = best_ind.comparison
            for end_use, metrics in best_comp.items():
                for fuel_type, bias_error in metrics["Bias Error"].items():
                    key = f"{end_use}_{fuel_type}"
                    best_bias_series.setdefault(key, []).append(bias_error)
                for fuel_type, abs_error in metrics["Absolute Error"].items():
                    key = f"{end_use}_{fuel_type}"
                    best_abs_series.setdefault(key, []).append(abs_error)

            # Log generation 0
            record = stats.compile(pop)
            record.update({f"bias_error_{k}": v[-1] for k, v in best_bias_series.items()})
            record.update({f"abs_error_{k}": v[-1] for k, v in best_abs_series.items()})
            record["best_individual"] = json.dumps(dict(zip(param_choices_map.keys(), best_ind)))
            record["best_individual_sim_results"] = json.dumps(best_ind.sim_results)
            record["diversity"] = diversity(pop)
            logbook.record(gen=0, nevals=len(invalid_ind), **record)
            print(logbook.stream)

            for gen in range(1, generations + 1):
                print(f"Running {len(pop)} simulations for search generation {gen}...")

                # Elitism: Copy the best individuals
                elite = [copy.deepcopy(ind) for ind in tools.selBest(pop, k=1)]

                # Generate offspring
                offspring = algorithms.varAnd(pop, toolbox, cxpb=cxpb, mutpb=mutpb)

                # Evaluate offspring
                invalid_ind = [ind for ind in offspring if not ind.fitness.valid]
                fitnesses = toolbox.map(toolbox.evaluate, invalid_ind)
                for ind, (fit, comp, temp_dir, sim_results) in zip(invalid_ind, fitnesses):
                    ind.fitness.values = fit
                    ind.comparison = comp
                    ind.temp_output_dir = temp_dir
                    ind.sim_results = sim_results
                    all_temp_dirs.add(temp_dir)

                # Select next generation (excluding elites), then add elites
                if invalid_ind:
                    worst_key = get_worst_abs_err_end_use(invalid_ind[0].comparison)
                    worst_end_uses_by_gen.append(worst_key)

                pop = toolbox.select(offspring, population_size - len(elite))
                pop.extend(elite)

                # Update Hall of Fame and stats
                hall_of_fame.update(pop)
                best_ind = tools.selBest(pop, 1)[0]
                best_dirs_by_gen.append(getattr(best_ind, "temp_output_dir", None))

                # Save hall of fame bias/abs errors
                best_comp = best_ind.comparison
                for end_use, metrics in best_comp.items():
                    for fuel_type, bias_error in metrics["Bias Error"].items():
                        key = f"{end_use}_{fuel_type}"
                        best_bias_series.setdefault(key, []).append(bias_error)
                    for fuel_type, abs_error in metrics["Absolute Error"].items():
                        key = f"{end_use}_{fuel_type}"
                        best_abs_series.setdefault(key, []).append(abs_error)

                record = stats.compile(pop)
                record.update(
                    {f"bias_error_{k}": best_bias_series[k][-1] for k in best_bias_series}
                )
                record.update({f"abs_error_{k}": best_abs_series[k][-1] for k in best_abs_series})
                record["best_individual"] = json.dumps(
                    dict(zip(param_choices_map.keys(), best_ind))
                )
                record["best_individual_sim_results"] = json.dumps(best_ind.sim_results)
                record["diversity"] = diversity(pop)
                logbook.record(gen=gen, nevals=len(invalid_ind), **record)
                print(logbook.stream)

                # Early termination conditions
                def meets_termination_criteria(comparison):
                    all_bias_err_limit_met = True
                    all_abs_err_limit_met = True
                    for fuel_type, metrics in comparison.items():
                        for end_use in metrics["Bias Error"]:
                            bias_err = metrics["Bias Error"][end_use]
                            abs_err = metrics["Absolute Error"][end_use]

                            # Check bias error
                            if abs(bias_err) > bias_error_threshold:
                                all_bias_err_limit_met = False

                            # Check absolute error
                            if not abs_error_within_threshold(
                                fuel_type,
                                abs_err,
                                abs_error_elec_threshold,
                                abs_error_fuel_threshold,
                            ):
                                all_abs_err_limit_met = False

                    return all_bias_err_limit_met or all_abs_err_limit_met

                if meets_termination_criteria(best_comp):
                    print(f"Early stopping: termination criteria met at generation {gen}")
                    terminated_early = True
                    break

        best_individual = hall_of_fame[0]
        best_individual_dict = dict(zip(param_choices_map.keys(), best_individual))

        best_individual_hpxml = best_individual.temp_output_dir / "modified.xml"
        if best_individual_hpxml.exists():
            shutil.copy(best_individual_hpxml, output_filepath / "best_individual.xml")

        # Cleanup
        time.sleep(0.5)
        for temp_dir in all_temp_dirs:
            if temp_dir and Path(temp_dir).exists():
                shutil.rmtree(temp_dir, ignore_errors=True)

        if terminated_early:
            print(
                "GA search has completed early: A solution satisfying error thresholds was found."
            )
        else:
            print(
                "GA search has completed. However, no solution was found that satisfies the bias error "
                "and absolute error thresholds before reaching the maximum number of generations."
            )

        return best_individual_dict, pop, logbook, best_bias_series, best_abs_series<|MERGE_RESOLUTION|>--- conflicted
+++ resolved
@@ -324,283 +324,6 @@
         }
         return comparison_results
 
-<<<<<<< HEAD
-    def hpxml_data_error_checking(self) -> None:
-        """Check for common HPXML errors
-
-        :raises ValueError: If an error is found
-        """
-        now = dt.now()
-        building = self.hpxml.get_building()
-        consumptions = self.hpxml.get_consumptions()
-        heating_fuels, cooling_fuels = self.hpxml.get_fuel_types()
-        conditioning_fuels = heating_fuels | cooling_fuels
-
-        # Check that the building doesn't have PV
-        try:
-            building.BuildingDetails.Systems.Photovoltaics
-            raise ValueError("PV is not supported with automated calibration at this time.")
-        except AttributeError:
-            pass
-
-        # Helper: flatten all fuel entries across all consumption elements
-        all_fuels = [
-            (consumption_elem, fuel)
-            for consumption_elem in consumptions
-            for fuel in consumption_elem.ConsumptionDetails.ConsumptionInfo
-        ]
-
-        # Check that every fuel in every consumption element has a ConsumptionType.Energy element
-        if not all(
-            all(
-                hasattr(fuel.ConsumptionType, "Energy")
-                for fuel in consumption_elem.ConsumptionDetails.ConsumptionInfo
-            )
-            for consumption_elem in consumptions
-        ):
-            raise ValueError(
-                "Every fuel in every Consumption section must have a valid ConsumptionType.Energy element."
-            )
-
-        # Check that at least one consumption element matches the building ID
-        if not any(
-            consumption_elem.BuildingID.attrib["idref"] == building.BuildingID.attrib["id"]
-            for consumption_elem in consumptions
-        ):
-            raise ValueError("No Consumption section matches the Building ID in the HPXML file.")
-
-        # Check that at least one fuel per fuel type has valid units
-        def valid_unit(fuel):
-            fuel_type = fuel.ConsumptionType.Energy.FuelType
-            unit = fuel.ConsumptionType.Energy.UnitofMeasure
-            match fuel_type:
-                case FuelType.ELECTRICITY.value:
-                    return unit in ("kWh", "MWh")
-                case FuelType.NATURAL_GAS.value:
-                    return unit in ("therms", "Btu", "kBtu", "MBtu", "ccf", "kcf", "Mcf")
-                case FuelType.FUEL_OIL.value | FuelType.PROPANE.value:
-                    return unit in ("gal", "Btu", "kBtu", "MBtu")
-                case _:
-                    return False
-
-        for fuel_type in {
-            getattr(fuel.ConsumptionType.Energy, "FuelType", None)
-            for _, fuel in all_fuels
-            if hasattr(fuel.ConsumptionType, "Energy")
-        }:
-            if fuel_type is None:
-                continue
-            if not any(
-                getattr(fuel.ConsumptionType.Energy, "FuelType", None) == fuel_type
-                and valid_unit(fuel)
-                for _, fuel in all_fuels
-            ):
-                raise ValueError(
-                    f"No valid unit found for fuel type '{fuel_type}' in any Consumption section."
-                )
-
-        # Check that for each fuel type, there is only one Consumption section
-        fuel_type_to_consumption = {}
-        for consumption_elem in consumptions:
-            for fuel in consumption_elem.ConsumptionDetails.ConsumptionInfo:
-                fuel_type = getattr(fuel.ConsumptionType.Energy, "FuelType", None)
-                if fuel_type is None:
-                    continue
-                if fuel_type in fuel_type_to_consumption:
-                    raise ValueError(
-                        f"Multiple Consumption sections found for fuel type '{fuel_type}'. "
-                        "Only one section per fuel type is allowed."
-                    )
-                fuel_type_to_consumption[fuel_type] = consumption_elem
-
-        # Check that electricity consumption is present in at least one section
-        if not any(
-            getattr(fuel.ConsumptionType.Energy, "FuelType", None) == FuelType.ELECTRICITY.value
-            for _, fuel in all_fuels
-        ):
-            raise ValueError(
-                "Electricity consumption is required for calibration. "
-                "Please provide electricity consumption data in the HPXML file."
-            )
-
-        # Check that for each fuel, all periods are consecutive, non-overlapping, and valid
-        for _, fuel in all_fuels:
-            details = getattr(fuel, "ConsumptionDetail", [])
-            for i, detail in enumerate(details):
-                try:
-                    start_date = dt.strptime(str(detail.StartDateTime), "%Y-%m-%dT%H:%M:%S")
-                except AttributeError:
-                    raise ValueError(
-                        f"Consumption detail {i} for {fuel.ConsumptionType.Energy.FuelType} is missing StartDateTime."
-                    )
-                try:
-                    end_date = dt.strptime(str(detail.EndDateTime), "%Y-%m-%dT%H:%M:%S")
-                except AttributeError:
-                    raise ValueError(
-                        f"Consumption detail {i} for {fuel.ConsumptionType.Energy.FuelType} is missing EndDateTime."
-                    )
-                if i > 0:
-                    prev_detail = details[i - 1]
-                    prev_end = dt.strptime(str(prev_detail.EndDateTime), "%Y-%m-%dT%H:%M:%S")
-                    curr_start = dt.strptime(str(detail.StartDateTime), "%Y-%m-%dT%H:%M:%S")
-                    if curr_start < prev_end:
-                        raise ValueError(
-                            f"Consumption details for {fuel.ConsumptionType.Energy.FuelType} overlap: "
-                            f"{prev_detail.StartDateTime} - {prev_detail.EndDateTime} overlaps with "
-                            f"{detail.StartDateTime} - {detail.EndDateTime}"
-                        )
-                    if (curr_start - prev_end) > timedelta(minutes=1):
-                        raise ValueError(
-                            f"Gap in consumption data for {fuel.ConsumptionType.Energy.FuelType}: "
-                            f"Period between {prev_detail.EndDateTime} and {detail.StartDateTime} is not covered.\n"
-                            "Are the bill periods consecutive?"
-                        )
-
-        # Check that all consumption values are above zero
-        if not any(
-            all(detail.Consumption > 0 for detail in getattr(fuel, "ConsumptionDetail", []))
-            for _, fuel in all_fuels
-        ):
-            raise ValueError(
-                "All Consumption values must be greater than zero for at least one fuel type."
-            )
-
-        # Check that no consumption is estimated (for now, fail if any are)
-        for _, fuel in all_fuels:
-            for detail in getattr(fuel, "ConsumptionDetail", []):
-                reading_type = getattr(detail, "ReadingType", None)
-                if reading_type and str(reading_type).lower() == "estimate":
-                    raise ValueError(
-                        f"Estimated consumption value for {fuel.ConsumptionType.Energy.FuelType} cannot be greater than zero for bill-period: {detail.StartDateTime}"
-                    )
-
-        # Check that each fuel type covers enough days and dates are valid
-        min_days = self.ga_config["utility_bill_criteria"]["min_days_of_consumption_data"]
-        recent_bill_max_age_days = self.ga_config["utility_bill_criteria"][
-            "max_days_since_newest_bill"
-        ]
-
-        def _parse_dt(val):
-            return dt.strptime(str(val), "%Y-%m-%dT%H:%M:%S")
-
-        def _fuel_period_ok(fuel):
-            details = getattr(fuel, "ConsumptionDetail", [])
-            if details is None or len(details) == 0:
-                return False
-
-            first_start = _parse_dt(details[0].StartDateTime)
-            last_end = _parse_dt(details[-1].EndDateTime)
-
-            # Total covered span must meet min_days (if the fuel is used for space conditioning)
-            if (
-                fuel.ConsumptionType.Energy.FuelType in conditioning_fuels
-                and (last_end - first_start).days < min_days
-            ):
-                logger.debug(
-                    f"Found {(last_end - first_start).days} days of consumption data between {first_start} and {last_end}"
-                )
-                return False
-
-            # Most recent bill must be within allowed age
-            if (now - last_end).days > recent_bill_max_age_days:
-                logger.debug(
-                    f"Found {(now - last_end).days} days since most recent bill, {last_end}"
-                )
-                return False
-
-            # No future dates
-            for bill_info in details:
-                if (
-                    _parse_dt(bill_info.StartDateTime) > now
-                    or _parse_dt(bill_info.EndDateTime) > now
-                ):
-                    logger.debug(
-                        f"Found future date in bill info: {bill_info.StartDateTime} - {bill_info.EndDateTime}"
-                    )
-                    return False
-            return True
-
-        # Build mapping of fuel type -> list of fuel entries
-        fuels_by_type: dict[str, list] = {}
-        for _, fuel in all_fuels:
-            if hasattr(fuel.ConsumptionType, "Energy"):
-                ftype = getattr(fuel.ConsumptionType.Energy, "FuelType", None)
-                if ftype is not None:
-                    fuels_by_type.setdefault(ftype, []).append(fuel)
-
-        for fuel_type, consumption_info in fuels_by_type.items():
-            # Require at least one consumption section for this fuel type to satisfy criteria
-            if not any(_fuel_period_ok(fuel) for fuel in consumption_info):
-                raise ValueError(
-                    f"Consumption dates for {fuel_type} must cover at least {min_days} days and the most recent bill must end within the past {recent_bill_max_age_days} days."
-                )
-
-        # Check that electricity bill periods are within configured min/max days
-        longest_bill_period = self.ga_config["utility_bill_criteria"]["max_electrical_bill_days"]
-        shortest_bill_period = self.ga_config["utility_bill_criteria"]["min_electrical_bill_days"]
-        for _, fuel in all_fuels:
-            if getattr(fuel.ConsumptionType.Energy, "FuelType", None) == FuelType.ELECTRICITY.value:
-                for detail in getattr(fuel, "ConsumptionDetail", []):
-                    start_date = dt.strptime(str(detail.StartDateTime), "%Y-%m-%dT%H:%M:%S")
-                    end_date = dt.strptime(str(detail.EndDateTime), "%Y-%m-%dT%H:%M:%S")
-                    period_days = (end_date - start_date).days
-                    if period_days > longest_bill_period:
-                        raise ValueError(
-                            f"Electricity consumption bill period {start_date} - {end_date} cannot be longer than {longest_bill_period} days."
-                        )
-                    if period_days < shortest_bill_period:
-                        raise ValueError(
-                            f"Electricity consumption bill period {start_date} - {end_date} cannot be shorter than {shortest_bill_period} days."
-                        )
-
-        # Check that consumed fuel matches equipment fuel type (at least one section must match)
-        def fuel_type_in_any(fuel_type):
-            return any(
-                getattr(fuel.ConsumptionType.Energy, "FuelType", None) == fuel_type
-                for _, fuel in all_fuels
-            )
-
-        try:
-            heating_fuel_type = (
-                building.BuildingDetails.Systems.HVAC.HVACPlant.HeatingSystem.HeatingSystemFuel
-            )
-            if not fuel_type_in_any(heating_fuel_type):
-                raise ValueError(
-                    f"Heating equipment fuel type {heating_fuel_type} does not match any consumption fuel type."
-                )
-        except AttributeError:
-            raise ValueError(
-                "Heating system fuel type is missing in the HPXML file. "
-                "Please provide the heating system fuel type in the HPXML file."
-            )
-        try:
-            water_heating_fuel_type = (
-                building.BuildingDetails.Systems.WaterHeating.WaterHeatingSystem.FuelType
-            )
-            if not fuel_type_in_any(water_heating_fuel_type):
-                raise ValueError(
-                    f"Water heating equipment fuel type {water_heating_fuel_type} does not match any consumption fuel type."
-                )
-        except AttributeError:
-            raise ValueError(
-                "Water heating system fuel type is missing in the HPXML file. "
-                "Please provide the water heating system fuel type in the HPXML file."
-            )
-        try:
-            clothes_dryer_fuel_type = building.BuildingDetails.Appliances.ClothesDryer.FuelType
-            if not fuel_type_in_any(clothes_dryer_fuel_type):
-                raise ValueError(
-                    f"Clothes dryer fuel type {clothes_dryer_fuel_type} does not match any consumption fuel type."
-                )
-        except AttributeError:
-            if hasattr(building.BuildingDetails.Appliances, "ClothesDryer"):
-                raise ValueError(
-                    "Clothes dryer fuel type is missing in the HPXML file. "
-                    "Please provide the clothes dryer fuel type in the HPXML"
-                )
-
-=======
->>>>>>> efd4092d
     def run_ga_search(
         self,
         population_size=None,
