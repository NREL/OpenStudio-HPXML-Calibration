--- conflicted
+++ resolved
@@ -1,30 +1,15 @@
 import subprocess
-<<<<<<< HEAD
-=======
 import zipfile
-from enum import Enum
->>>>>>> b584c1cd
 from importlib.metadata import version
+from pathlib import Path
 
 import requests
 from cyclopts import App
 from tqdm import tqdm
 
-<<<<<<< HEAD
-from .enums import Format, Granularity
-=======
 from openstudio_hpxml_calibration.utils import OS_HPXML_PATH, calculate_sha256, get_cache_dir
 
-
-class Granularity(str, Enum):
-    HOURLY = "hourly"
-    DAILY = "daily"
-    MONTHLY = "monthly"
-
->>>>>>> b584c1cd
-
-OSHPXML_PATH = Path(__file__).resolve().parent.parent / "OpenStudio-HPXML"
-
+from .enums import Format, Granularity
 
 app = App(
     version=version("openstudio-hpxml-calibration"),
@@ -91,8 +76,14 @@
 
 
 @app.command
-<<<<<<< HEAD
 def modify_xml(workflow_file: Path) -> None:
+    """Modify the XML file using the OpenStudio-HPXML workflow
+
+    Parameters
+    ----------
+    workflow_file: Path
+        Path to the workflow file (osw) that defines the modifications to be made
+    """
     modify_xml_command = [
         "openstudio",
         "run",
@@ -106,7 +97,9 @@
         capture_output=True,
         check=True,
     )
-=======
+
+
+@app.command
 def download_weather() -> None:
     weather_files_url = "https://data.nrel.gov/system/files/128/tmy3s-cache-csv.zip"
     weather_zip_filename = weather_files_url.split("/")[-1]
@@ -139,7 +132,6 @@
         for filename in tqdm(zf.namelist(), desc="Extracting epws"):
             if filename.endswith(".epw") and not (weather_dir / filename).exists():
                 zf.extract(filename, path=weather_dir)
->>>>>>> b584c1cd
 
 
 if __name__ == "__main__":
