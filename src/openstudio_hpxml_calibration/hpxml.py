import functools
import os
import re
from contextlib import suppress
from enum import Enum
from pathlib import Path

import pandas as pd
from lxml import etree, isoschematron, objectify
from pvlib.iotools import read_epw

from openstudio_hpxml_calibration import OS_HPXML_PATH


class FuelType(Enum):
    ELECTRICITY = "electricity"
    RENEWABLE_ELECTRICITY = "renewable electricity"
    NATURAL_GAS = "natural gas"
    RENEWABLE_NATURAL_GAS = "renewable natural gas"
    FUEL_OIL = "fuel oil"
    FUEL_OIL_1 = "fuel oil 1"
    FUEL_OIL_2 = "fuel oil 2"
    FUEL_OIL_4 = "fuel oil 4"
    FUEL_OIL_5_6 = "fuel oil 5/6"
    DISTRICT_STEAM = "district steam"
    DISTRICT_HOT_WATER = "district hot water"
    DISTRICT_CHILLED_WATER = "district chilled water"
    SOLAR_HOT_WATER = "solar hot water"
    PROPANE = "propane"
    KEROSENE = "kerosene"
    DIESEL = "diesel"
    COAL = "coal"
    ANTHRACITE_COAL = "anthracite coal"
    BITUMINOUS_COAL = "bituminous coal"
    COKE = "coke"
    WOOD = "wood"
    WOOD_PELLETS = "wood pellets"
    COMBINATION = "combination"
    OTHER = "other"


class EnergyUnitType(Enum):
    CMH = "cmh"
    CCF = "ccf"
    KCF = "kcf"
    MCF = "Mcf"
    CFH = "cfh"
    KWH = "kWh"
    MWH = "MWh"
    BTU = "Btu"
    KBTU = "kBtu"
    MBTU = "MBtu"
    THERMS = "therms"
    LBS = "lbs"
    KLBS = "kLbs"
    MLBS = "MLbs"
    TONNES = "tonnes"
    CORDS = "cords"
    GAL = "gal"
    KGAL = "kgal"
    TON_HOURS = "ton hours"


class HpxmlDoc:
    """
    A class representing an HPXML document.

    Attributes can be accessed using the lxml.objectify syntax. i.e.
    hpxml = HpxmlDoc("filename.xml")
    hpxml.Building.Site.Address

    There are a number of helper functions to get other important information.
    """

    def __init__(
        self, filename: os.PathLike, validate_schema: bool = True, validate_schematron: bool = True
    ):
        """Create an HpxmlDoc object

        :param filename: Path to file to parse
        :type filename: os.PathLike
        :param validate_schema: Validate against the HPXML schema, defaults to True
        :type validate_schema: bool, optional
        :param validate_schematron: Validate against EPvalidator schematron, defaults to True
        :type validate_schematron: bool, optional
        """
        self.file_path = Path(filename).resolve()
        self.tree = objectify.parse(str(filename))
        self.root = self.tree.getroot()
        self.ns = {"h": self.root.nsmap.get("h", self.root.nsmap.get(None))}

        if validate_schema:
            hpxml_schema_filename = (
                OS_HPXML_PATH / "HPXMLtoOpenStudio" / "resources" / "hpxml_schema" / "HPXML.xsd"
            )
            schema_doc = etree.parse(str(hpxml_schema_filename))
            schema = etree.XMLSchema(schema_doc)
            schema.assertValid(self.tree)

        if validate_schematron:
            hpxml_schematron_filename = (
                OS_HPXML_PATH
                / "HPXMLtoOpenStudio"
                / "resources"
                / "hpxml_schematron"
                / "EPvalidator.sch"
            )
            schematron_doc = etree.parse(str(hpxml_schematron_filename))
            schematron = isoschematron.Schematron(schematron_doc)
            schematron.assertValid(self.tree)

    def __getattr__(self, name: str):
        return getattr(self.root, name)

    def xpath(
        self, xpath_expr: str, el: objectify.ObjectifiedElement | None = None, **kw
    ) -> list[objectify.ObjectifiedElement]:
        """Run an xpath query on the file

        The h: namespace is the default HPXML namespace. No namespaces need to
        be passed into the function.

        ``hpxml.xpath("//h:Wall")``

        :param xpath_expr: Xpath expression to evaluate
        :type xpath_expr: str
        :param el: Optional element from which to evaluate the xpath, if omitted
            will use the root HPXML element.
        :type el: objectify.ObjectifiedElement | None, optional
        :return: A list of elements that match the xpath expression.
        :rtype: list[objectify.ObjectifiedElement]
        """
        if el is None:
            el = self.root
        ns = re.match(r"\{(.+)\}", el.tag).group(1)
        return el.xpath(xpath_expr, namespaces={"h": ns}, **kw)

    def get_first_building_id(self) -> str:
        """Get the id of the first Building element in the file."""
        return self.xpath("h:Building[1]/h:BuildingID/@id", smart_strings=False)[0]

    def get_building(self, building_id: str | None = None) -> objectify.ObjectifiedElement:
        """Get a building element

        :param building_id: The id of the Building to retrieve, gets first one if missing
        :type building_id: str | None, optional
        :return: Building element
        :rtype: objectify.ObjectifiedElement
        """
        if building_id is None:
            return self.xpath("h:Building[1]")[0]
        else:
            return self.xpath("h:Building[h:BuildingID/@id=$building_id]", building_id=building_id)[
                0
            ]

<<<<<<< HEAD
    def get_fuel_types(self, building_id: str | None = None) -> tuple[list[str], list[str]]:
        """Get fuel types providing heating or cooling

        :param building_id: The id of the Building to retrieve, gets first one if missing
        :type building_id: str
        :return: lists of fuel types provide heating and cooling
        :rtype: tuple[list[str], list[str]]
        """
        fuel_provides_heating = set()
        fuel_provides_cooling = set()

        building = self.get_building(building_id)
        heating_fuels = []
        heatpump_fuels = []
        cooling_fuels = []
        with suppress(AttributeError):
            heating_fuels.append(
                building.BuildingDetails.Systems.HVAC.HVACPlant.HeatingSystem.HeatingSystemFuel.text
            )  # TODO: Can it handle a case where there are multiple heating systems?
            heatpump_fuels.append(
                building.BuildingDetails.Systems.HVAC.HVACPlant.HeatPump.HeatPumpFuel.text
            )
            heatpump_fuels.append(
                building.BuildingDetails.Systems.HVAC.HVACPlant.HeatPump.BackupSystemFuel.text
            )  # TODO: Need to capture fuel used for integrated AC?
            cooling_fuels.append(
                building.BuildingDetails.Systems.HVAC.HVACPlant.CoolingSystem.CoolingSystemFuel.text
            )

        for heating_fuel in heating_fuels:
            fuel_provides_heating.add(heating_fuel.strip())
        for heatpump_fuel in heatpump_fuels:
            fuel_provides_heating.add(heatpump_fuel.strip())
        for cooling_fuel in cooling_fuels:
            fuel_provides_cooling.add(cooling_fuel.strip())

        return list(fuel_provides_heating), list(fuel_provides_cooling)
=======
    def get_consumption(self, building_id: str | None = None) -> objectify.ObjectifiedElement:
        """Get the Consumption element for a building

        :param building_id: The id of the Building to retrieve, gets first one if missing
        :type building_id: str | None, optional
        :return: Consumption element
        :rtype: objectify.ObjectifiedElement
        """
        if building_id is None:
            return self.xpath("h:Consumption[1]")[0]
        return self.xpath(
            "h:Consumption[h:BuildingID/@idref=$building_id]", building_id=building_id
        )[0]
>>>>>>> 39dada49

    @functools.cache
    def get_epw_path(self, building_id: str | None = None) -> Path:
        """Get the filesystem path to the EPW file.

        Uses the same logic as OpenStudio-HPXML

        :param building_id: The id of the Building to retrieve, gets first one if missing
        :type building_id: str | None, optional
        :raises FileNotFoundError: Raises this error if the epw file doesn't exist
        :return: path to epw file
        :rtype: Path
        """
        building = self.get_building(building_id)
        try:
            epw_file = str(
                building.BuildingDetails.ClimateandRiskZones.WeatherStation.extension.EPWFilePath
            )
        except AttributeError:
            zipcode = str(building.Site.Address.ZipCode).zfill(5)
            zipcode_lookup_filename = (
                OS_HPXML_PATH / "HPXMLtoOpenStudio/resources/data/zipcode_weather_stations.csv"
            )
            zipcodes = pd.read_csv(
                zipcode_lookup_filename,
                usecols=["zipcode", "station_filename"],
                index_col="zipcode",
                dtype={"zipcode": str},
            )
            epw_file = zipcodes.loc[zipcode, "station_filename"]

        epw_path = Path(epw_file)
        if not epw_path.is_absolute():
            possible_parent_paths = [self.file_path.parent, OS_HPXML_PATH / "weather"]
            for parent_path in possible_parent_paths:
                epw_path = parent_path / Path(epw_file)
                if epw_path.exists():
                    break
        if not epw_path.exists():
            raise FileNotFoundError(str(epw_path))

        return epw_path

    @functools.cache
    def get_epw_data(self, building_id: str | None = None, **kw) -> tuple[pd.DataFrame, dict]:
        """Get the epw data as a dataframe

        :param building_id: The id of the Building to retrieve, gets first one if missing
        :type building_id: str | None, optional
        :return: Dataframe of epw and a dict of epw metadata
        :rtype: tuple[pd.DataFrame, dict]
        """
        return read_epw(self.get_epw_path(building_id), **kw)

    def get_lat_lon(self, building_id: str | None = None) -> tuple[float, float]:
        """Get latitude, longitude from hpxml file

        :param hpxml: _description_
        :type hpxml: HpxmlDoc
        :param building_id: Optional building_id of the building you want to get location for.
        :type building_id: str | None
        :return: _description_
        :rtype: tuple[float, float]
        """
        building = self.get_building(building_id)
        try:
            # Option 1: Get directly from HPXML
            geolocation = building.Site.GeoLocation
            lat = float(geolocation.Latitude)
            lon = float(geolocation.Longitude)
        except AttributeError:
            _, epw_metadata = self.get_epw_data(building_id)
            lat = epw_metadata["latitude"]
            lon = epw_metadata["longitude"]

        return lat, lon<|MERGE_RESOLUTION|>--- conflicted
+++ resolved
@@ -154,7 +154,6 @@
                 0
             ]
 
-<<<<<<< HEAD
     def get_fuel_types(self, building_id: str | None = None) -> tuple[list[str], list[str]]:
         """Get fuel types providing heating or cooling
 
@@ -192,7 +191,7 @@
             fuel_provides_cooling.add(cooling_fuel.strip())
 
         return list(fuel_provides_heating), list(fuel_provides_cooling)
-=======
+
     def get_consumption(self, building_id: str | None = None) -> objectify.ObjectifiedElement:
         """Get the Consumption element for a building
 
@@ -206,7 +205,6 @@
         return self.xpath(
             "h:Consumption[h:BuildingID/@idref=$building_id]", building_id=building_id
         )[0]
->>>>>>> 39dada49
 
     @functools.cache
     def get_epw_path(self, building_id: str | None = None) -> Path:
