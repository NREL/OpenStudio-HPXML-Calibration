import functools
import os
import re
<<<<<<< HEAD
from contextlib import suppress
=======
from enum import Enum
>>>>>>> 9c5b94dc
from pathlib import Path

import pandas as pd
from lxml import etree, isoschematron, objectify
from pvlib.iotools import read_epw

from openstudio_hpxml_calibration import OS_HPXML_PATH


class FuelType(Enum):
    ELECTRICITY = "electricity"
    RENEWABLE_ELECTRICITY = "renewable electricity"
    NATURAL_GAS = "natural gas"
    RENEWABLE_NATURAL_GAS = "renewable natural gas"
    FUEL_OIL = "fuel oil"
    FUEL_OIL_1 = "fuel oil 1"
    FUEL_OIL_2 = "fuel oil 2"
    FUEL_OIL_4 = "fuel oil 4"
    FUEL_OIL_5_6 = "fuel oil 5/6"
    DISTRICT_STEAM = "district steam"
    DISTRICT_HOT_WATER = "district hot water"
    DISTRICT_CHILLED_WATER = "district chilled water"
    SOLAR_HOT_WATER = "solar hot water"
    PROPANE = "propane"
    KEROSENE = "kerosene"
    DIESEL = "diesel"
    COAL = "coal"
    ANTHRACITE_COAL = "anthracite coal"
    BITUMINOUS_COAL = "bituminous coal"
    COKE = "coke"
    WOOD = "wood"
    WOOD_PELLETS = "wood pellets"
    COMBINATION = "combination"
    OTHER = "other"


class EnergyUnitType(Enum):
    CMH = "cmh"
    CCF = "ccf"
    KCF = "kcf"
    MCF = "Mcf"
    CFH = "cfh"
    KWH = "kWh"
    MWH = "MWh"
    BTU = "Btu"
    KBTU = "kBtu"
    MBTU = "MBtu"
    THERMS = "therms"
    LBS = "lbs"
    KLBS = "kLbs"
    MLBS = "MLbs"
    TONNES = "tonnes"
    CORDS = "cords"
    GAL = "gal"
    KGAL = "kgal"
    TON_HOURS = "ton hours"


class HpxmlDoc:
    """
    A class representing an HPXML document.

    Attributes can be accessed using the lxml.objectify syntax. i.e.
    hpxml = HpxmlDoc("filename.xml")
    hpxml.Building.Site.Address

    There are a number of helper functions to get other important information.
    """

    def __init__(
        self, filename: os.PathLike, validate_schema: bool = True, validate_schematron: bool = True
    ):
        """Create an HpxmlDoc object

        :param filename: Path to file to parse
        :type filename: os.PathLike
        :param validate_schema: Validate against the HPXML schema, defaults to True
        :type validate_schema: bool, optional
        :param validate_schematron: Validate against EPvalidator.xml schematron, defaults to True
        :type validate_schematron: bool, optional
        """
        self.file_path = Path(filename).resolve()
        self.tree = objectify.parse(str(filename))
        self.root = self.tree.getroot()
        self.ns = {"h": self.root.nsmap.get("h", self.root.nsmap.get(None))}

        if validate_schema:
            hpxml_schema_filename = (
                OS_HPXML_PATH / "HPXMLtoOpenStudio" / "resources" / "hpxml_schema" / "HPXML.xsd"
            )
            schema_doc = etree.parse(str(hpxml_schema_filename))
            schema = etree.XMLSchema(schema_doc)
            schema.assertValid(self.tree)

        if validate_schematron:
            hpxml_schematron_filename = (
                OS_HPXML_PATH
                / "HPXMLtoOpenStudio"
                / "resources"
                / "hpxml_schematron"
                / "EPvalidator.xml"
            )
            schematron_doc = etree.parse(str(hpxml_schematron_filename))
            schematron = isoschematron.Schematron(schematron_doc)
            schematron.assertValid(self.tree)

    def __getattr__(self, name: str):
        return getattr(self.root, name)

    def xpath(
        self, xpath_expr: str, el: objectify.ObjectifiedElement | None = None, **kw
    ) -> list[objectify.ObjectifiedElement]:
        """Run an xpath query on the file

        The h: namespace is the default HPXML namespace. No namespaces need to
        be passed into the function.

        ``hpxml.xpath("//h:Wall")``

        :param xpath_expr: Xpath expression to evaluate
        :type xpath_expr: str
        :param el: Optional element from which to evaluate the xpath, if omitted
            will use the root HPXML element.
        :type el: objectify.ObjectifiedElement | None, optional
        :return: A list of elements that match the xpath expression.
        :rtype: list[objectify.ObjectifiedElement]
        """
        if el is None:
            el = self.root
        ns = re.match(r"\{(.+)\}", el.tag).group(1)
        return el.xpath(xpath_expr, namespaces={"h": ns}, **kw)

    def get_first_building_id(self) -> str:
        """Get the id of the first Building element in the file."""
        return self.xpath("h:Building[1]/h:BuildingID/@id", smart_strings=False)[0]

    def get_building(self, building_id: str | None = None) -> objectify.ObjectifiedElement:
        """Get a building element

        :param building_id: The id of the Building to retrieve, gets first one if missing
        :type building_id: str | None, optional
        :return: Building element
        :rtype: objectify.ObjectifiedElement
        """
        if building_id is None:
            return self.xpath("h:Building[1]")[0]
        else:
            return self.xpath("h:Building[h:BuildingID/@id=$building_id]", building_id=building_id)[
                0
            ]

    def get_fuel_types(self, building_id: str | None = None) -> tuple[list[str], list[str]]:
        """Get fuel types providing heating or cooling

        :param building_id: The id of the Building to retrieve, gets first one if missing
        :type building_id: str
        :return: lists of fuel types provide heating and cooling
        :rtype: tuple[list[str], list[str]]
        """
        fuel_provides_heating = set()
        fuel_provides_cooling = set()

        building = self.get_building(building_id)
        heating_fuels = []
        heatpump_fuels = []
        cooling_fuels = []
        with suppress(AttributeError):
            heating_fuels.append(
                building.BuildingDetails.Systems.HVAC.HVACPlant.HeatingSystem.HeatingSystemFuel.text
            )  # TODO: Can it handle a case where there are multiple heating systems?
            heatpump_fuels.append(
                building.BuildingDetails.Systems.HVAC.HVACPlant.HeatPump.HeatPumpFuel.text
            )
            heatpump_fuels.append(
                building.BuildingDetails.Systems.HVAC.HVACPlant.HeatPump.BackupSystemFuel.text
            )  # TODO: Need to capture fuel used for integrated AC?
            cooling_fuels.append(
                building.BuildingDetails.Systems.HVAC.HVACPlant.CoolingSystem.CoolingSystemFuel.text
            )

        for heating_fuel in heating_fuels:
            fuel_provides_heating.add(heating_fuel.strip())
        for heatpump_fuel in heatpump_fuels:
            fuel_provides_heating.add(heatpump_fuel.strip())
        for cooling_fuel in cooling_fuels:
            fuel_provides_cooling.add(cooling_fuel.strip())

        return list(fuel_provides_heating), list(fuel_provides_cooling)

    @functools.cache
    def get_epw_path(self, building_id: str | None = None) -> Path:
        """Get the filesystem path to the EPW file.

        Uses the same logic as OpenStudio-HPXML

        :param building_id: The id of the Building to retrieve, gets first one if missing
        :type building_id: str | None, optional
        :raises FileNotFoundError: Raises this error if the epw file doesn't exist
        :return: path to epw file
        :rtype: Path
        """
        building = self.get_building(building_id)
        try:
            epw_file = str(
                building.BuildingDetails.ClimateandRiskZones.WeatherStation.extension.EPWFilePath
            )
        except AttributeError:
            zipcode = str(building.Site.Address.ZipCode).zfill(5)
            zipcode_lookup_filename = (
                OS_HPXML_PATH / "HPXMLtoOpenStudio/resources/data/zipcode_weather_stations.csv"
            )
            zipcodes = pd.read_csv(
                zipcode_lookup_filename,
                usecols=["zipcode", "station_filename"],
                index_col="zipcode",
                dtype={"zipcode": str},
            )
            epw_file = zipcodes.loc[zipcode, "station_filename"]

        epw_path = Path(epw_file)
        if not epw_path.is_absolute():
            possible_parent_paths = [self.file_path.parent, OS_HPXML_PATH / "weather"]
            for parent_path in possible_parent_paths:
                epw_path = parent_path / Path(epw_file)
                if epw_path.exists():
                    break
        if not epw_path.exists():
            raise FileNotFoundError(str(epw_path))

        return epw_path

    @functools.cache
    def get_epw_data(self, building_id: str | None = None, **kw) -> tuple[pd.DataFrame, dict]:
        """Get the epw data as a dataframe

        :param building_id: The id of the Building to retrieve, gets first one if missing
        :type building_id: str | None, optional
        :return: Dataframe of epw and a dict of epw metadata
        :rtype: tuple[pd.DataFrame, dict]
        """
        return read_epw(self.get_epw_path(building_id), **kw)

    def get_lat_lon(self, building_id: str | None = None) -> tuple[float, float]:
        """Get latitude, longitude from hpxml file

        :param hpxml: _description_
        :type hpxml: HpxmlDoc
        :param building_id: Optional building_id of the building you want to get location for.
        :type building_id: str | None
        :return: _description_
        :rtype: tuple[float, float]
        """
        building = self.get_building(building_id)
        try:
            # Option 1: Get directly from HPXML
            geolocation = building.Site.GeoLocation
            lat = float(geolocation.Latitude)
            lon = float(geolocation.Longitude)
        except AttributeError:
            _, epw_metadata = self.get_epw_data(building_id)
            lat = epw_metadata["latitude"]
            lon = epw_metadata["longitude"]

        return lat, lon<|MERGE_RESOLUTION|>--- conflicted
+++ resolved
@@ -1,11 +1,8 @@
 import functools
 import os
 import re
-<<<<<<< HEAD
 from contextlib import suppress
-=======
 from enum import Enum
->>>>>>> 9c5b94dc
 from pathlib import Path
 
 import pandas as pd
