import functools
import os
import re
from enum import Enum
from pathlib import Path

import pandas as pd
from lxml import etree, isoschematron, objectify
from pvlib.iotools import read_epw

from openstudio_hpxml_calibration import OS_HPXML_PATH


class FuelType(Enum):
    ELECTRICITY = "electricity"
    RENEWABLE_ELECTRICITY = "renewable electricity"
    NATURAL_GAS = "natural gas"
    RENEWABLE_NATURAL_GAS = "renewable natural gas"
    FUEL_OIL = "fuel oil"
    FUEL_OIL_1 = "fuel oil 1"
    FUEL_OIL_2 = "fuel oil 2"
    FUEL_OIL_4 = "fuel oil 4"
    FUEL_OIL_5_6 = "fuel oil 5/6"
    DISTRICT_STEAM = "district steam"
    DISTRICT_HOT_WATER = "district hot water"
    DISTRICT_CHILLED_WATER = "district chilled water"
    SOLAR_HOT_WATER = "solar hot water"
    PROPANE = "propane"
    KEROSENE = "kerosene"
    DIESEL = "diesel"
    COAL = "coal"
    ANTHRACITE_COAL = "anthracite coal"
    BITUMINOUS_COAL = "bituminous coal"
    COKE = "coke"
    WOOD = "wood"
    WOOD_PELLETS = "wood pellets"
    COMBINATION = "combination"
    OTHER = "other"


class EnergyUnitType(Enum):
    CMH = "cmh"
    CCF = "ccf"
    KCF = "kcf"
    MCF = "Mcf"
    CFH = "cfh"
    KWH = "kWh"
    MWH = "MWh"
    BTU = "Btu"
    KBTU = "kBtu"
    MBTU = "MBtu"
    THERMS = "therms"
    LBS = "lbs"
    KLBS = "kLbs"
    MLBS = "MLbs"
    TONNES = "tonnes"
    CORDS = "cords"
    GAL = "gal"
    KGAL = "kgal"
    TON_HOURS = "ton hours"


class HpxmlDoc:
    """
    A class representing an HPXML document.

    Attributes can be accessed using the lxml.objectify syntax. i.e.
    hpxml = HpxmlDoc("filename.xml")
    hpxml.Building.Site.Address

    There are a number of helper functions to get other important information.
    """

    def __init__(
        self, filename: os.PathLike, validate_schema: bool = True, validate_schematron: bool = True
    ):
        """Create an HpxmlDoc object

        :param filename: Path to file to parse
        :type filename: os.PathLike
        :param validate_schema: Validate against the HPXML schema, defaults to True
        :type validate_schema: bool, optional
        :param validate_schematron: Validate against EPvalidator schematron, defaults to True
        :type validate_schematron: bool, optional
        """
        self.file_path = Path(filename).resolve()
        self.tree = objectify.parse(str(filename))
        self.root = self.tree.getroot()
        self.ns = {"h": self.root.nsmap.get("h", self.root.nsmap.get(None))}

        if validate_schema:
            hpxml_schema_filename = (
                OS_HPXML_PATH / "HPXMLtoOpenStudio" / "resources" / "hpxml_schema" / "HPXML.xsd"
            )
            schema_doc = etree.parse(str(hpxml_schema_filename))
            schema = etree.XMLSchema(schema_doc)
            schema.assertValid(self.tree)

        if validate_schematron:
            hpxml_schematron_filename = (
                OS_HPXML_PATH
                / "HPXMLtoOpenStudio"
                / "resources"
                / "hpxml_schematron"
                / "EPvalidator.sch"
            )
            schematron_doc = etree.parse(str(hpxml_schematron_filename))
            schematron = isoschematron.Schematron(schematron_doc)
            schematron.assertValid(self.tree)

    def __getattr__(self, name: str):
        # This prevents infinite recursion in contexts involving logging or multiprocessing
        if name == "root":
            raise AttributeError("Avoid recursive getattr call on root")
        return getattr(self.root, name)

    def xpath(
        self, xpath_expr: str, el: objectify.ObjectifiedElement | None = None, **kw
    ) -> list[objectify.ObjectifiedElement]:
        """Run an xpath query on the file

        The h: namespace is the default HPXML namespace. No namespaces need to
        be passed into the function.

        ``hpxml.xpath("//h:Wall")``

        :param xpath_expr: Xpath expression to evaluate
        :type xpath_expr: str
        :param el: Optional element from which to evaluate the xpath, if omitted
            will use the root HPXML element.
        :type el: objectify.ObjectifiedElement | None, optional
        :return: A list of elements that match the xpath expression.
        :rtype: list[objectify.ObjectifiedElement]
        """
        if el is None:
            el = self.root
        ns = re.match(r"\{(.+)\}", el.tag).group(1)
        return el.xpath(xpath_expr, namespaces={"h": ns}, **kw)

    def get_first_building_id(self) -> str:
        """Get the id of the first Building element in the file."""
        return self.xpath("h:Building[1]/h:BuildingID/@id", smart_strings=False)[0]

    def get_building(self, building_id: str | None = None) -> objectify.ObjectifiedElement:
        """Get a building element

        :param building_id: The id of the Building to retrieve, gets first one if missing
        :type building_id: str | None, optional
        :return: Building element
        :rtype: objectify.ObjectifiedElement
        """
        if building_id is None:
            return self.xpath("h:Building[1]")[0]
        else:
            return self.xpath("h:Building[h:BuildingID/@id=$building_id]", building_id=building_id)[
                0
            ]

    def get_fuel_types(self, building_id: str | None = None) -> tuple[set[str], set[str]]:
        """Get fuel types providing heating or cooling

        :param building_id: The id of the Building to retrieve, gets first one if missing
        :type building_id: str
        :return: sets of fuel types provide heating and cooling
        :rtype: tuple[set[str], set[str]]
        """

        building = self.get_building(building_id)
        heating_fuels = set()
        cooling_fuels = set()
        for hvac_system in building.BuildingDetails.Systems.HVAC.HVACPlant:
<<<<<<< HEAD
            if hasattr(hvac_system, "HeatingSystem") and hasattr(
                hvac_system.HeatingSystem, "HeatingSystemFuel"
            ):
                heating_fuel = hvac_system.HeatingSystem.HeatingSystemFuel.text
                heating_fuels.add(heating_fuel.strip())

            if hasattr(hvac_system, "CoolingSystem") and hasattr(
                hvac_system.CoolingSystem, "CoolingSystemFuel"
            ):
                cooling_fuel = hvac_system.CoolingSystem.CoolingSystemFuel.text
                cooling_fuels.add(cooling_fuel.strip())

            if hasattr(hvac_system, "HeatPump"):
                if hasattr(hvac_system.HeatPump, "HeatPumpFuel"):
                    heat_pump_fuel = hvac_system.HeatPump.HeatPumpFuel.text
                    heating_fuels.add(heat_pump_fuel.strip())
                    cooling_fuels.add(heat_pump_fuel.strip())
                if hasattr(hvac_system.HeatPump, "BackupSystemFuel"):
                    backup_fuel = hvac_system.HeatPump.BackupSystemFuel.text
                    heating_fuels.add(backup_fuel.strip())
=======
            try:
                heating_fuels.add(hvac_system.HeatingSystem.HeatingSystemFuel.text.strip())
                cooling_fuels.add(hvac_system.CoolingSystem.CoolingSystemFuel.text.strip())
                heating_fuels.add(
                    hvac_system.CoolingSystem.IntegratedHeatingSystemFuel.text.strip()
                )
                heating_fuels.add(hvac_system.HeatPump.HeatPumpFuel.text.strip())
                heating_fuels.add(hvac_system.HeatPump.BackupSystemFuel.text.strip())
                cooling_fuels.add(hvac_system.HeatPump.HeatPumpFuel.text.strip())
            except AttributeError:
                continue
>>>>>>> ccb89d8f

        return heating_fuels, cooling_fuels

    def get_consumptions(
        self, building_id: str | None = None
    ) -> tuple[objectify.ObjectifiedElement, ...]:
        """Get all Consumption elements for a building

        :param building_id: The id of the Building to retrieve, gets first one if missing
        :type building_id: str | None, optional
        :return: Tuple of Consumption elements
        :rtype: tuple
        """
        if building_id is None:
            return tuple(self.xpath("h:Consumption"))
        return tuple(
            self.xpath("h:Consumption[h:BuildingID/@idref=$building_id]", building_id=building_id)
        )

    @functools.cache
    def get_epw_path(self, building_id: str | None = None) -> Path:
        """Get the filesystem path to the EPW file.

        Uses the same logic as OpenStudio-HPXML

        :param building_id: The id of the Building to retrieve, gets first one if missing
        :type building_id: str | None, optional
        :raises FileNotFoundError: Raises this error if the epw file doesn't exist
        :return: path to epw file
        :rtype: Path
        """
        building = self.get_building(building_id)
        try:
            epw_file = str(
                building.BuildingDetails.ClimateandRiskZones.WeatherStation.extension.EPWFilePath
            )
        except AttributeError:
            zipcode = str(building.Site.Address.ZipCode).zfill(5)
            zipcode_lookup_filename = (
                OS_HPXML_PATH / "HPXMLtoOpenStudio/resources/data/zipcode_weather_stations.csv"
            )
            zipcodes = pd.read_csv(
                zipcode_lookup_filename,
                usecols=["zipcode", "station_filename"],
                index_col="zipcode",
                dtype={"zipcode": str},
            )
            epw_file = zipcodes.loc[zipcode, "station_filename"]

        epw_path = Path(epw_file)
        if not epw_path.is_absolute():
            possible_parent_paths = [self.file_path.parent, OS_HPXML_PATH / "weather"]
            for parent_path in possible_parent_paths:
                epw_path = parent_path / Path(epw_file)
                if epw_path.exists():
                    break
        if not epw_path.exists():
            raise FileNotFoundError(str(epw_path))

        return epw_path

    @functools.cache
    def get_epw_data(self, building_id: str | None = None, **kw) -> tuple[pd.DataFrame, dict]:
        """Get the epw data as a dataframe

        :param building_id: The id of the Building to retrieve, gets first one if missing
        :type building_id: str | None, optional
        :return: Dataframe of epw and a dict of epw metadata
        :rtype: tuple[pd.DataFrame, dict]
        """
        return read_epw(self.get_epw_path(building_id), **kw)

    def get_lat_lon(self, building_id: str | None = None) -> tuple[float, float]:
        """Get latitude, longitude from hpxml file

        :param hpxml: _description_
        :type hpxml: HpxmlDoc
        :param building_id: Optional building_id of the building you want to get location for.
        :type building_id: str | None
        :return: _description_
        :rtype: tuple[float, float]
        """
        building = self.get_building(building_id)
        try:
            # Option 1: Get directly from HPXML
            geolocation = building.Site.GeoLocation
            lat = float(geolocation.Latitude)
            lon = float(geolocation.Longitude)
        except AttributeError:
            _, epw_metadata = self.get_epw_data(building_id)
            lat = epw_metadata["latitude"]
            lon = epw_metadata["longitude"]

        return lat, lon<|MERGE_RESOLUTION|>--- conflicted
+++ resolved
@@ -169,7 +169,6 @@
         heating_fuels = set()
         cooling_fuels = set()
         for hvac_system in building.BuildingDetails.Systems.HVAC.HVACPlant:
-<<<<<<< HEAD
             if hasattr(hvac_system, "HeatingSystem") and hasattr(
                 hvac_system.HeatingSystem, "HeatingSystemFuel"
             ):
@@ -181,6 +180,11 @@
             ):
                 cooling_fuel = hvac_system.CoolingSystem.CoolingSystemFuel.text
                 cooling_fuels.add(cooling_fuel.strip())
+                if hasattr(hvac_system.CoolingSystem, "IntegratedHeatingSystemFuel"):
+                    integrated_heating_fuel = (
+                        hvac_system.CoolingSystem.IntegratedHeatingSystemFuel.text
+                    )
+                    heating_fuels.add(integrated_heating_fuel.strip())
 
             if hasattr(hvac_system, "HeatPump"):
                 if hasattr(hvac_system.HeatPump, "HeatPumpFuel"):
@@ -190,19 +194,6 @@
                 if hasattr(hvac_system.HeatPump, "BackupSystemFuel"):
                     backup_fuel = hvac_system.HeatPump.BackupSystemFuel.text
                     heating_fuels.add(backup_fuel.strip())
-=======
-            try:
-                heating_fuels.add(hvac_system.HeatingSystem.HeatingSystemFuel.text.strip())
-                cooling_fuels.add(hvac_system.CoolingSystem.CoolingSystemFuel.text.strip())
-                heating_fuels.add(
-                    hvac_system.CoolingSystem.IntegratedHeatingSystemFuel.text.strip()
-                )
-                heating_fuels.add(hvac_system.HeatPump.HeatPumpFuel.text.strip())
-                heating_fuels.add(hvac_system.HeatPump.BackupSystemFuel.text.strip())
-                cooling_fuels.add(hvac_system.HeatPump.HeatPumpFuel.text.strip())
-            except AttributeError:
-                continue
->>>>>>> ccb89d8f
 
         return heating_fuels, cooling_fuels
 
