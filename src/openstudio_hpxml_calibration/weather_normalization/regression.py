--- conflicted
+++ resolved
@@ -320,15 +320,9 @@
                 continue
             else:
                 raise
-<<<<<<< HEAD
     best_model = min(models, key=lambda x: x.cvrmse)
-    if bpi2400 and best_model.cvrmse > 0.2:
-        raise Bpi2400ModelFitError(f"CVRMSE = {best_model.cvrmse:0.1%}, which is greater than 20%")
-=======
-    best_model = min(models, key=lambda x: x.calc_cvrmse(bills_temps))
-    if (cvrmse := best_model.calc_cvrmse(bills_temps)) > cvrmse_requirement:
+    if (cvrmse := best_model.cvrmse) > cvrmse_requirement:
         raise Bpi2400ModelFitError(
             f"CVRMSE = {cvrmse:0.1%}, which is greater than {cvrmse_requirement:0.1%}"
         )
->>>>>>> 1e68bc02
     return best_model