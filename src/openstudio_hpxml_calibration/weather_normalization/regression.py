--- conflicted
+++ resolved
@@ -327,16 +327,8 @@
                 continue
             else:
                 raise
-<<<<<<< HEAD
     best_model = min(models, key=lambda x: x.cvrmse)
-    if (cvrmse := best_model.cvrmse) > cvrmse_requirement:
-=======
-    best_model = min(models, key=lambda x: x.calc_cvrmse(bills_temps))
-    if (
-        fuel_type.value in conditioning_fuels
-        and (cvrmse := best_model.calc_cvrmse(bills_temps)) > cvrmse_requirement
-    ):
->>>>>>> 415313f7
+    if fuel_type.value in conditioning_fuels and (cvrmse := best_model.cvrmse) > cvrmse_requirement:
         raise Bpi2400ModelFitError(
             f"CVRMSE = {cvrmse:0.1%} for {fuel_type.value}, which is greater than {cvrmse_requirement:0.1%}"
         )
