import datetime as dt
import warnings

import eeweather
import numpy as np
import pandas as pd
from lxml import objectify

from openstudio_hpxml_calibration.hpxml import EnergyUnitType, FuelType, HpxmlDoc
from openstudio_hpxml_calibration.units import convert_units


def get_datetime_subel(el: objectify.ObjectifiedElement, subel_name: str) -> pd.Timestamp | None:
    subel = getattr(el, subel_name, None)
    if subel is None:
        return subel
    else:
        return pd.to_datetime(str(subel))


def get_bills_from_hpxml(
    hpxml: HpxmlDoc, building_id: str | None = None
) -> tuple[dict[FuelType, pd.DataFrame], dict[FuelType, EnergyUnitType], dt.timezone]:
    """Get utility bills from an HPXML file.

    :param hpxml: The HPXML file
    :type hpxml: HpxmlDoc
    :param building_id: Optional building_id of the building you want to get bills for.
    :type building_id: str | None
    :return:
        * `bills_by_fuel_type`, a dictionary with fuel types as the keys and a
          dataframe as the values with columns `start_date`, `end_date`, and `consumption`
        * `bill_units`, a dictionary with a map of fuel type to units in the HPXML file.
        * `local_standard_tz`, the timezone (standard, no DST) of the location.
    :rtype: tuple[dict[FuelType, pd.DataFrame], dict[FuelType, EnergyUnitType], dt.timezone]
    """
    if building_id is None:
        building_id = hpxml.get_first_building_id()
    building = hpxml.get_building(building_id)
    try:
        utc_offset = int(building.Site.TimeZone.UTCOffset)
    except AttributeError:
        _, epw_metadata = hpxml.get_epw_data(building_id)
        utc_offset = epw_metadata["TZ"]

    local_standard_tz = dt.timezone(dt.timedelta(hours=utc_offset))

    bills_by_fuel_type = {}
    bill_units = {}

    consumptions = hpxml.xpath(
        "h:Consumption[h:BuildingID/@idref=$building_id]",
        building_id=building_id,
    )
    if not consumptions:
        raise ValueError(
            f"No matching Consumption/BuildingID/@idref equal to Building/BuildingID/@id={building_id} was found in HPXML."
        )
    for consumption in consumptions:
        cons_infos = consumption.xpath(
            "h:ConsumptionDetails/h:ConsumptionInfo", namespaces=hpxml.ns
        )
        for cons_info in cons_infos:
            fuel_type = FuelType(cons_info.ConsumptionType.Energy.FuelType)
            bill_units[fuel_type] = EnergyUnitType(cons_info.ConsumptionType.Energy.UnitofMeasure)
            rows = []
            for el in cons_info.ConsumptionDetail:
                rows.append(
                    [
                        get_datetime_subel(el, "StartDateTime"),
                        get_datetime_subel(el, "EndDateTime"),
                        float(el.Consumption),
                    ]
                )
            bills = pd.DataFrame.from_records(
                rows, columns=["start_date", "end_date", "consumption"]
            )
<<<<<<< HEAD
        bills = pd.DataFrame.from_records(rows, columns=["start_date", "end_date", "consumption"])
        if pd.isna(bills["end_date"]).all():
            bills["end_date"] = bills["start_date"].shift(-1)
        if pd.isna(bills["start_date"]).all():
            bills["start_date"] = bills["end_date"].shift(1)

        bills["start_day_of_year"] = bills["start_date"].dt.dayofyear
        # Subtract 1 from end day because the bill shows it at hour 00:00 of the end date
        bills["end_day_of_year"] = bills["end_date"].dt.dayofyear - 1

        bills["start_date"] = bills["start_date"].dt.tz_localize(local_standard_tz)
        bills["end_date"] = bills["end_date"].dt.tz_localize(local_standard_tz)
        bills_by_fuel_type[fuel_type] = bills
=======
            if pd.isna(bills["end_date"]).all():
                bills["end_date"] = bills["start_date"].shift(-1)
            if pd.isna(bills["start_date"]).all():
                bills["start_date"] = bills["end_date"].shift(1)
            bills["start_date"] = bills["start_date"].dt.tz_localize(local_standard_tz)
            bills["end_date"] = bills["end_date"].dt.tz_localize(local_standard_tz)
            bills_by_fuel_type[fuel_type] = bills
>>>>>>> 3f1af858

    return bills_by_fuel_type, bill_units, local_standard_tz


def join_bills_weather(bills_orig: pd.DataFrame, lat: float, lon: float, **kw) -> pd.DataFrame:
    """Join the bills dataframe with an average daily temperature

    :param bills_orig: Dataframe with columns `start_date`, `end_date`, and `consumption` representing each bill period.
    :type bills_orig: pd.DataFrame
    :param lat: latitude of building
    :type lat: float
    :param lon: longitude of building
    :type lon: float
    :return: An augmented bills dataframe with additional `daily_consumption`, `n_days`, and `avg_temp` columns.
    :rtype: pd.DataFrame
    """
    start_date = bills_orig["start_date"].min().tz_convert("UTC")
    end_date = bills_orig["end_date"].max().tz_convert("UTC")
    rank_stations_kw = {"minimum_quality": "medium"}
    rank_stations_kw.update(kw)
    with warnings.catch_warnings():
        ranked_stations = eeweather.rank_stations(lat, lon, **rank_stations_kw)
        isd_station, _ = eeweather.select_station(
            ranked_stations, coverage_range=(start_date, end_date)
        )
        tempC, _ = isd_station.load_isd_hourly_temp_data(start_date, end_date)
    tempC = tempC.tz_convert(bills_orig["start_date"].dt.tz)
    tempF = convert_units(tempC, "c", "f")
    bills = bills_orig.copy()
    bills["n_days"] = (
        (bills_orig["end_date"] - bills_orig["start_date"]).dt.total_seconds() / 60 / 60 / 24
    )
    bills["daily_consumption"] = bills["consumption"] / bills["n_days"]

    bills = bills.replace([np.inf, -np.inf], np.nan).dropna().copy()

    bill_avg_temps = []
    for _, row in bills.iterrows():
        bill_temps = tempF[row["start_date"] : row["end_date"]]
        if bill_temps.empty:
            bill_avg_temps.append(None)
        else:
            bill_avg_temps.append(bill_temps.mean())
    bills["avg_temp"] = bill_avg_temps
    return bills<|MERGE_RESOLUTION|>--- conflicted
+++ resolved
@@ -75,29 +75,18 @@
             bills = pd.DataFrame.from_records(
                 rows, columns=["start_date", "end_date", "consumption"]
             )
-<<<<<<< HEAD
-        bills = pd.DataFrame.from_records(rows, columns=["start_date", "end_date", "consumption"])
-        if pd.isna(bills["end_date"]).all():
-            bills["end_date"] = bills["start_date"].shift(-1)
-        if pd.isna(bills["start_date"]).all():
-            bills["start_date"] = bills["end_date"].shift(1)
-
-        bills["start_day_of_year"] = bills["start_date"].dt.dayofyear
-        # Subtract 1 from end day because the bill shows it at hour 00:00 of the end date
-        bills["end_day_of_year"] = bills["end_date"].dt.dayofyear - 1
-
-        bills["start_date"] = bills["start_date"].dt.tz_localize(local_standard_tz)
-        bills["end_date"] = bills["end_date"].dt.tz_localize(local_standard_tz)
-        bills_by_fuel_type[fuel_type] = bills
-=======
             if pd.isna(bills["end_date"]).all():
                 bills["end_date"] = bills["start_date"].shift(-1)
             if pd.isna(bills["start_date"]).all():
                 bills["start_date"] = bills["end_date"].shift(1)
+
+            bills["start_day_of_year"] = bills["start_date"].dt.dayofyear
+            # Subtract 1 from end day because the bill shows it at hour 00:00 of the end date
+            bills["end_day_of_year"] = bills["end_date"].dt.dayofyear - 1
+
             bills["start_date"] = bills["start_date"].dt.tz_localize(local_standard_tz)
             bills["end_date"] = bills["end_date"].dt.tz_localize(local_standard_tz)
             bills_by_fuel_type[fuel_type] = bills
->>>>>>> 3f1af858
 
     return bills_by_fuel_type, bill_units, local_standard_tz
 
