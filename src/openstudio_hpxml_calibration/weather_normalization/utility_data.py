--- conflicted
+++ resolved
@@ -6,13 +6,8 @@
 import pandas as pd
 from lxml import objectify
 
-<<<<<<< HEAD
-from openstudio_hpxml_calibration.hpxml import HpxmlDoc
-from openstudio_hpxml_calibration.utils import convert_c_to_f
-=======
 from openstudio_hpxml_calibration.hpxml import EnergyUnitType, FuelType, HpxmlDoc
 from openstudio_hpxml_calibration.units import convert_units
->>>>>>> 3cdf3b51
 
 
 def get_datetime_subel(el: objectify.ObjectifiedElement, subel_name: str) -> pd.Timestamp | None:
@@ -106,12 +101,7 @@
         )
         tempC, _ = isd_station.load_isd_hourly_temp_data(start_date, end_date)
     tempC = tempC.tz_convert(bills_orig["start_date"].dt.tz)
-<<<<<<< HEAD
-    tempF = convert_c_to_f(tempC)
-
-=======
     tempF = convert_units(tempC, "c", "f")
->>>>>>> 3cdf3b51
     bills = bills_orig.copy()
     bills["n_days"] = (
         (bills_orig["end_date"] - bills_orig["start_date"]).dt.total_seconds() / 60 / 60 / 24
