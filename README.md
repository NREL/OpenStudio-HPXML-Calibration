--- conflicted
+++ resolved
@@ -36,14 +36,10 @@
 
 ## Testing
 
-<<<<<<< HEAD
 Project tests can be run with `uv run pytest` from the repo root. (If you need to restrict the number of concurrent workers, you can use e.g. `uv run pytest -n <NUM>`.)
 
 Ruby Measure tests can be run with `openstudio src/measures/ModifyXML/tests/modify_xml_test.rb`
-=======
-Can be run with `uv run pytest` from the repo root. (If you need to restrict the number of concurrent workers, you can use e.g. `uv run pytest -n <NUM>`.)
 
 ## License
 
-This project is available under a BSD-3-like license, which is a free, open-source, and permissive license. For more information, check out the [license file](https://github.com/NREL/OpenStudio-HPXML-Calibration/blob/main/LICENSE.md).
->>>>>>> 879c9744
+This project is available under a BSD-3-like license, which is a free, open-source, and permissive license. For more information, check out the [license file](https://github.com/NREL/OpenStudio-HPXML-Calibration/blob/main/LICENSE.md).