import json
from pathlib import Path

import matplotlib.pyplot as plt
import pandas as pd
import pytest
from loguru import logger

from openstudio_hpxml_calibration.calibrate import Calibrate

TEST_DIR = Path(__file__).parent
TEST_DATA_DIR = TEST_DIR / "data"
TEST_CONFIG = TEST_DATA_DIR / "test_config.json"


@pytest.fixture
def test_data():
    # Setup phase
    data: dict = json.loads(TEST_CONFIG.read_text())
    return data  # Provide data dict to the test
    # To implement a teardown phase:
    # yield data
    # put any teardown code here if needed
    # See test_cli.py for a teardown example


def test_calibrate_normalizes_bills_to_weather(test_data) -> None:
    cal = Calibrate(original_hpxml_filepath=test_data["sample_xml_file"])
    normalized_usage = cal.get_normalized_consumption_per_bill()
    for fuel_type, normalized_consumption in normalized_usage.items():
        assert normalized_consumption.shape == (12, 5)
        # Assert that baseload has 12 non-zero values
        assert not pd.isna(normalized_consumption["baseload"]).any()
        if fuel_type == "electricity":
            assert normalized_consumption["baseload"].sum().round(3) == 20.222
        elif fuel_type == "natural gas":
            assert normalized_consumption["baseload"].sum().round(3) == 17.854


def test_get_model_results(test_data) -> None:
    cal = Calibrate(original_hpxml_filepath=test_data["sample_xml_file"])
    simulation_results = cal.get_model_results(
        json_results_path=Path(test_data["annual_json_results_path"])
    )
    for fuel_type, disagg_results in simulation_results.items():
        if fuel_type == "electricity":
            assert disagg_results["heating"] == 3.372
            assert disagg_results["cooling"] == 8.907
            assert disagg_results["baseload"] == 26.745
        elif fuel_type == "natural gas":
            assert disagg_results["heating"] == 151.884
            assert disagg_results["baseload"] == 26.682
        elif disagg_results["baseload"] != 0.0:
            logger.warning(
                f"Unexpected fuel type {fuel_type} with non-zero baseload: {disagg_results['baseload']}"
            )


def test_compare_results(test_data):
    cal = Calibrate(original_hpxml_filepath=test_data["sample_xml_file"])
    normalized_usage = cal.get_normalized_consumption_per_bill()
    simulation_results = cal.get_model_results(
        json_results_path=Path(test_data["annual_json_results_path"])
    )
    comparison = cal.compare_results(
        normalized_consumption=normalized_usage, annual_model_results=simulation_results
    )
    assert len(comparison) == 2  # Should have two fuel types in the comparison for this building
    assert comparison["electricity"]["Absolute Error"]["baseload"] == 1918.2
    assert comparison["natural gas"]["Bias Error"]["heating"] == -125.3


<<<<<<< HEAD
def test_search_algorithm(test_data):
    cal = Calibrate(original_hpxml_filepath=test_data["sample_xml_file"])
    best_individual, pop, logbook = cal.run_ga_search()
    print("Best Individual:", best_individual)
    print("Fitness Values:", best_individual.fitness.values)

    # Prepare a serializable version
    result_data = {
        "individual": list(best_individual),
        "fitness": list(best_individual.fitness.values),
    }

    # Define the output file path
    repo_root = Path(__file__).resolve().parent
    output_path = repo_root / "search_results.json"
    fitness_plot_path = repo_root / "fitness_plot.png"

    with open(output_path, "w", encoding="utf-8") as f:
        json.dump(result_data, f, indent=2)

    min_fitness = logbook.select("min")
    avg_fitness = logbook.select("avg")

    plt.figure(figsize=(10, 6))
    plt.plot(min_fitness, label="Min Fitness")
    plt.plot(avg_fitness, label="Avg Fitness")
    plt.xlabel("Generation")
    plt.ylabel("Fitness")
    plt.title("GA Fitness Over Generations")
    plt.legend()
    plt.grid(True)
    plt.tight_layout()
    plt.savefig(str(fitness_plot_path))

    assert all(v < 5 for v in best_individual.fitness.values)
=======
def test_add_bills(test_data):
    # Confirm that an error is raised if no consumption data is in the hpxml object
    with pytest.raises(ValueError, match="No matching Consumption/BuildingID/@idref"):
        cal = Calibrate(original_hpxml_filepath=test_data["model_without_bills"])
    # Confirm that the Consumption section is added when bills are provided
    cal = Calibrate(
        original_hpxml_filepath=test_data["model_without_bills"],
        csv_bills_filepath=test_data["sample_bill_csv_path"],
    )
    assert cal.hpxml.xpath("h:Consumption[1]")[0] is not None
    # Confirm that we wrote the building_id correctly
    assert (
        cal.hpxml.get_consumption().BuildingID.attrib["idref"] == cal.hpxml.get_first_building_id()
    )
    # Confirm that we got the right fuel types from the incoming csv file
    raw_bills = pd.read_csv(test_data["sample_bill_csv_path"])
    assert (
        cal.hpxml.get_consumption()
        .ConsumptionDetails.ConsumptionInfo[0]
        .ConsumptionType.Energy.FuelType
        == raw_bills["FuelType"].unique()[0]
    )
    assert (
        cal.hpxml.get_consumption()
        .ConsumptionDetails.ConsumptionInfo[1]
        .ConsumptionType.Energy.FuelType
        == raw_bills["FuelType"].unique()[1]
    )
    # Spot-check that the Consumption xml element matches the csv utility data
    assert (
        cal.hpxml.get_consumption()
        .ConsumptionDetails.ConsumptionInfo[0]
        .ConsumptionDetail[2]
        .Consumption
        == 1200
    )
    assert (
        cal.hpxml.get_consumption()
        .ConsumptionDetails.ConsumptionInfo[1]
        .ConsumptionDetail[2]
        .Consumption
        == 14
    )
>>>>>>> 39dada49
<|MERGE_RESOLUTION|>--- conflicted
+++ resolved
@@ -70,43 +70,6 @@
     assert comparison["natural gas"]["Bias Error"]["heating"] == -125.3
 
 
-<<<<<<< HEAD
-def test_search_algorithm(test_data):
-    cal = Calibrate(original_hpxml_filepath=test_data["sample_xml_file"])
-    best_individual, pop, logbook = cal.run_ga_search()
-    print("Best Individual:", best_individual)
-    print("Fitness Values:", best_individual.fitness.values)
-
-    # Prepare a serializable version
-    result_data = {
-        "individual": list(best_individual),
-        "fitness": list(best_individual.fitness.values),
-    }
-
-    # Define the output file path
-    repo_root = Path(__file__).resolve().parent
-    output_path = repo_root / "search_results.json"
-    fitness_plot_path = repo_root / "fitness_plot.png"
-
-    with open(output_path, "w", encoding="utf-8") as f:
-        json.dump(result_data, f, indent=2)
-
-    min_fitness = logbook.select("min")
-    avg_fitness = logbook.select("avg")
-
-    plt.figure(figsize=(10, 6))
-    plt.plot(min_fitness, label="Min Fitness")
-    plt.plot(avg_fitness, label="Avg Fitness")
-    plt.xlabel("Generation")
-    plt.ylabel("Fitness")
-    plt.title("GA Fitness Over Generations")
-    plt.legend()
-    plt.grid(True)
-    plt.tight_layout()
-    plt.savefig(str(fitness_plot_path))
-
-    assert all(v < 5 for v in best_individual.fitness.values)
-=======
 def test_add_bills(test_data):
     # Confirm that an error is raised if no consumption data is in the hpxml object
     with pytest.raises(ValueError, match="No matching Consumption/BuildingID/@idref"):
@@ -150,4 +113,40 @@
         .Consumption
         == 14
     )
->>>>>>> 39dada49
+
+
+def test_search_algorithm(test_data):
+    cal = Calibrate(original_hpxml_filepath=test_data["sample_xml_file"])
+    best_individual, pop, logbook = cal.run_ga_search()
+    print("Best Individual:", best_individual)
+    print("Fitness Values:", best_individual.fitness.values)
+
+    # Prepare a serializable version
+    result_data = {
+        "individual": list(best_individual),
+        "fitness": list(best_individual.fitness.values),
+    }
+
+    # Define the output file path
+    repo_root = Path(__file__).resolve().parent
+    output_path = repo_root / "search_results.json"
+    fitness_plot_path = repo_root / "fitness_plot.png"
+
+    with open(output_path, "w", encoding="utf-8") as f:
+        json.dump(result_data, f, indent=2)
+
+    min_fitness = logbook.select("min")
+    avg_fitness = logbook.select("avg")
+
+    plt.figure(figsize=(10, 6))
+    plt.plot(min_fitness, label="Min Fitness")
+    plt.plot(avg_fitness, label="Avg Fitness")
+    plt.xlabel("Generation")
+    plt.ylabel("Fitness")
+    plt.title("GA Fitness Over Generations")
+    plt.legend()
+    plt.grid(True)
+    plt.tight_layout()
+    plt.savefig(str(fitness_plot_path))
+
+    assert all(v < 5 for v in best_individual.fitness.values)