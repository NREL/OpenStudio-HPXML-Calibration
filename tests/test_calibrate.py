--- conflicted
+++ resolved
@@ -167,8 +167,22 @@
             "tests/calibration_results/ihmh4_test",
         ]
     )
-<<<<<<< HEAD
-    output_file = TEST_DIR / "ga_search_results/ihmh4_test/logbook.json"
+    output_file = TEST_DIR / "calibration_results/ihmh4_test/logbook.json"
+    assert output_file.exists()
+
+
+def test_calibrate_switches_to_simplified_correctly():
+    app(
+        [
+            "calibrate",
+            "test_hpxmls/ihmh_homes/ihmh5.xml",
+            "--config-filepath",
+            str(TEST_DATA_DIR / "test_config_no_cvrmse.yaml"),
+            "--output-dir",
+            "tests/ga_search_results/ihmh5_test",
+        ]
+    )
+    output_file = TEST_DIR / "ga_search_results/ihmh5_test/logbook.json"
     assert output_file.exists()
 
 
@@ -314,23 +328,4 @@
         "calibrated_upgrade",
         "generated_files",
     ):
-        shutil.rmtree(str(TEST_DIR / "data" / subdir))
-=======
-    output_file = TEST_DIR / "calibration_results/ihmh4_test/logbook.json"
-    assert output_file.exists()
-
-
-def test_calibrate_switches_to_simplified_correctly():
-    app(
-        [
-            "calibrate",
-            "test_hpxmls/ihmh_homes/ihmh5.xml",
-            "--config-filepath",
-            str(TEST_DATA_DIR / "test_config_no_cvrmse.yaml"),
-            "--output-dir",
-            "tests/ga_search_results/ihmh5_test",
-        ]
-    )
-    output_file = TEST_DIR / "ga_search_results/ihmh5_test/logbook.json"
-    assert output_file.exists()
->>>>>>> 94414053
+        shutil.rmtree(str(TEST_DIR / "data" / subdir))