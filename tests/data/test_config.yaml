genetic_algorithm:
  population_size: 5
  generations: 20
  bias_error_threshold: 10  # Bias error threshold in percent for all end uses
  abs_error_elec_threshold: 1500  # Absolute error threshold for electricity in kWh
  abs_error_fuel_threshold: 10  # Absolute error threshold for fossil fuels in MBtu

<<<<<<< HEAD
weather_normalization:
  max_cvrmse: 1.2
=======
utility_bill_criteria:
  max_days_since_newest_bill: 9125  # 25 years * 365 days/year
>>>>>>> 76bed0c7
<|MERGE_RESOLUTION|>--- conflicted
+++ resolved
@@ -5,10 +5,8 @@
   abs_error_elec_threshold: 1500  # Absolute error threshold for electricity in kWh
   abs_error_fuel_threshold: 10  # Absolute error threshold for fossil fuels in MBtu
 
-<<<<<<< HEAD
 weather_normalization:
   max_cvrmse: 1.2
-=======
+
 utility_bill_criteria:
-  max_days_since_newest_bill: 9125  # 25 years * 365 days/year
->>>>>>> 76bed0c7
+  max_days_since_newest_bill: 9125  # 25 years * 365 days/year