--- conflicted
+++ resolved
@@ -80,7 +80,6 @@
         fig = plt.figure(figsize=(8, 6))
         daily_consumption_pred = model(temps_range)
         cvrmse = model.calc_cvrmse(bills_temps)
-<<<<<<< HEAD
         num_params = len(model.parameters)
         if num_params == 5:
             plt.plot(
@@ -104,13 +103,6 @@
                     f"3) Inflection point: {model.parameters[-1]:.1f}"
                 ),
             )
-=======
-        plt.plot(
-            temps_range,
-            daily_consumption_pred,
-            label=f"{model.MODEL_NAME}, CVRMSE = {cvrmse:.1%}\n{[float(format(value, '.2f')) for value in model.parameters]}",
-        )
->>>>>>> 3cdf3b51
         plt.scatter(
             bills_temps["avg_temp"],
             bills_temps["daily_consumption"],
